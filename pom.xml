--- conflicted
+++ resolved
@@ -157,17 +157,7 @@
                 <type>pom</type>
                 <scope>import</scope>
             </dependency>
-<<<<<<< HEAD
-
-            <dependency>
-                <groupId>org.springframework.cloud</groupId>
-                <artifactId>spring-cloud-alibaba-dependencies</artifactId>
-                <version>${project.version}</version>
-                <type>pom</type>
-                <scope>import</scope>
-            </dependency>
-
-=======
+
             <dependency>
                 <groupId>net.sourceforge.cobertura</groupId>
                 <artifactId>cobertura-runtime</artifactId>
@@ -175,7 +165,15 @@
                 <scope>provided</scope>
                 <type>pom</type>
             </dependency>
->>>>>>> 2fb0c247
+
+            <dependency>
+                <groupId>org.springframework.cloud</groupId>
+                <artifactId>spring-cloud-alibaba-dependencies</artifactId>
+                <version>${project.version}</version>
+                <type>pom</type>
+                <scope>import</scope>
+            </dependency>
+
         </dependencies>
     </dependencyManagement>
 
@@ -213,14 +211,7 @@
             <plugin>
                 <groupId>org.codehaus.mojo</groupId>
                 <artifactId>cobertura-maven-plugin</artifactId>
-                <version>${cobertura-maven-plugin.version}</version>
-                <dependencies>
-                    <dependency>
-                        <groupId>org.ow2.asm</groupId>
-                        <artifactId>asm</artifactId>
-                        <version>5.0.3</version>
-                    </dependency>
-                </dependencies>
+                <version>2.7</version>
                 <configuration>
                     <quiet>true</quiet>
                     <formats>
@@ -229,6 +220,26 @@
                     </formats>
                     <check/>
                     <check />
+                    <instrumentation>
+                        <excludes>
+                            <exclude>org/springframework/cloud/alibaba/cloud/dependencies/**.*.class</exclude>
+                            <exclude>org/springframework/cloud/alibaba/cloud/docs/**.*.class</exclude>
+                            <exclude>org/springframework/cloud/alibaba/cloud/examples/**.*.class</exclude>
+                            <exclude>org/springframework/cloud/alibaba/cloud/test/**.*.class</exclude>
+                            <exclude>org/springframework/cloud/start/alibaba/**.*.class</exclude>
+                            <exclude>org/springframework/cloud/start/alicloud/**.*.class</exclude>
+                            <exclude>org/springframework/cloud/alibaba/nacos/src/test/**.*.class</exclude>
+                            <exclude>org/springframework/cloud/alibaba/nacos/config/server/src/test/**.*.class</exclude>
+                            <exclude>org/springframework/cloud/alibaba/sentinel/src/test/**.*.class</exclude>
+                            <exclude>org/springframework/cloud/alibaba/sentinel/datasource/src/test/**.*.class</exclude>
+                            <exclude>org/springframework/cloud/alicloud/acm/src/test/**.*.class</exclude>
+                            <exclude>org/springframework/cloud/alicloud/ans/src/test/**.*.class</exclude>
+                            <exclude>org/springframework/cloud/alicloud/context/src/test/**.*.class</exclude>
+                            <exclude>org/springframework/cloud/alicloud/oss/src/test/**.*.class</exclude>
+                            <exclude>org/springframework/cloud/alicloud/scx/src/test/**.*.class</exclude>
+                            <exclude>org/springframework/cloud/stream/binder/rocketmq/src/test/**.*.class</exclude>
+                        </excludes>
+                    </instrumentation>
                 </configuration>
                 <executions>
                     <execution>
