<?xml version="1.0" encoding="UTF-8"?>

<project xmlns="http://maven.apache.org/POM/4.0.0"
         xmlns:xsi="http://www.w3.org/2001/XMLSchema-instance"
         xsi:schemaLocation="http://maven.apache.org/POM/4.0.0 https://maven.apache.org/xsd/maven-4.0.0.xsd">
    <modelVersion>4.0.0</modelVersion>

    <parent>
        <groupId>org.springframework.cloud</groupId>
        <artifactId>spring-cloud-build</artifactId>
        <version>2.3.1.RELEASE</version>
        <relativePath/>
    </parent>

    <groupId>com.alibaba.cloud</groupId>
    <artifactId>spring-cloud-alibaba</artifactId>
    <version>${revision}</version>
    <packaging>pom</packaging>
    <name>Spring Cloud Alibaba</name>
    <description>Spring Cloud Alibaba</description>
    <url>https://github.com/alibaba/spring-cloud-alibaba</url>

    <licenses>
        <license>
            <name>Apache License, Version 2.0</name>
            <url>https://www.apache.org/licenses/LICENSE-2.0.txt</url>
            <distribution>repo</distribution>
        </license>
    </licenses>

    <scm>
        <url>https://github.com/alibaba/spring-cloud-alibaba</url>
        <connection>
            scm:git:git://github.com/alibaba/spring-cloud-alibaba.git
        </connection>
        <developerConnection>
            scm:git:ssh://git@github.com/alibaba/spring-cloud-alibaba.git
        </developerConnection>
        <tag>HEAD</tag>
    </scm>

    <developers>
        <developer>
            <name>xiaojing</name>
            <email>flystar32@163.com</email>
        </developer>
        <developer>
            <name>Jim Fang</name>
            <email>fangjian0423@gmail.com</email>
            <organization>Alibaba</organization>
            <url>https://github.com/fangjian0423</url>
        </developer>
        <developer>
            <name>xiaolongzuo</name>
            <email>150349407@qq.com</email>
        </developer>
        <developer>
            <name>hengyunabc</name>
            <email>hengyunabc@gmail.com</email>
        </developer>
        <developer>
            <id>mercyblitz</id>
            <name>Mercy Ma</name>
            <email>mercyblitz@gmail.com</email>
            <organization>Alibaba</organization>
            <url>https://github.com/mercyblitz</url>
        </developer>
        <developer>
            <name>yunzheng</name>
            <email>yunzheng1228@gmail.com</email>
        </developer>
        <developer>
            <id>theonefx</id>
            <name>theonefx</name>
            <email>chenxilzx1@gmail.com</email>
            <organization>Alibaba</organization>
            <url>https://github.com/theonefx</url>
        </developer>
    </developers>

    <properties>
        <!-- Project revision -->
        <revision>2.2.7-SNAPSHOT</revision>

        <!-- Spring Cloud -->
        <spring.cloud.version>Hoxton.SR9</spring.cloud.version>

        <!-- Apache Dubbo -->
        <dubbo.version>2.7.13</dubbo.version>
        <curator.version>4.0.1</curator.version>

        <!-- Apache RocketMQ -->
<<<<<<< HEAD
        <rocketmq.version>4.6.1</rocketmq.version>
        <rocketmq.starter.version>2.0.2</rocketmq.starter.version>
=======
        <rocketmq.starter.version>2.0.4</rocketmq.starter.version>
>>>>>>> 989cf426

        <!-- Maven Plugin Versions -->
        <maven-compiler-plugin.version>3.7.0</maven-compiler-plugin.version>
        <maven-deploy-plugin.version>2.8.2</maven-deploy-plugin.version>
        <maven-surefire-plugin.version>2.21.0</maven-surefire-plugin.version>
        <maven-source-plugin.version>2.2.1</maven-source-plugin.version>
        <maven-javadoc-plugin.version>3.1.1</maven-javadoc-plugin.version>
        <maven-gpg-plugin.version>1.6</maven-gpg-plugin.version>
        <flatten-maven-plugin.version>1.1.0</flatten-maven-plugin.version>
        <gmavenplus-plugin.version>1.6</gmavenplus-plugin.version>
        <jacoco.version>0.8.3</jacoco.version>
    </properties>

    <modules>
        <module>spring-cloud-alibaba-dependencies</module>
        <module>spring-cloud-alibaba-examples</module>
        <module>spring-cloud-alibaba-docs</module>
        <module>spring-cloud-alibaba-starters</module>
        <module>spring-cloud-alibaba-coverage</module>
    </modules>

    <dependencyManagement>
        <dependencies>

            <!-- Spring Dependencies -->
            <dependency>
                <groupId>org.springframework.boot</groupId>
                <artifactId>spring-boot-dependencies</artifactId>
                <version>${spring-boot.version}</version>
                <type>pom</type>
                <scope>import</scope>
            </dependency>

            <dependency>
                <groupId>org.springframework.cloud</groupId>
                <artifactId>spring-cloud-dependencies</artifactId>
                <version>${spring.cloud.version}</version>
                <type>pom</type>
                <scope>import</scope>
            </dependency>

            <dependency>
                <groupId>com.alibaba.cloud</groupId>
                <artifactId>spring-cloud-alibaba-dependencies</artifactId>
                <version>${project.version}</version>
                <type>pom</type>
                <scope>import</scope>
            </dependency>

            <!-- Dubbo Dependencies -->
            <dependency>
                <groupId>org.apache.dubbo</groupId>
                <artifactId>dubbo-dependencies-bom</artifactId>
                <version>${dubbo.version}</version>
                <type>pom</type>
                <scope>import</scope>
                <exclusions>
                    <exclusion>
                        <groupId>org.springframework</groupId>
                        <artifactId>spring-framework-bom</artifactId>
                    </exclusion>
                </exclusions>
            </dependency>

            <dependency>
                <groupId>org.apache.dubbo</groupId>
                <artifactId>dubbo-spring-boot-starter</artifactId>
                <version>${dubbo.version}</version>
            </dependency>

            <dependency>
                <groupId>org.apache.dubbo</groupId>
                <artifactId>dubbo-spring-boot-actuator</artifactId>
                <version>${dubbo.version}</version>
            </dependency>

            <dependency>
                <groupId>org.apache.dubbo</groupId>
                <artifactId>dubbo</artifactId>
                <version>${dubbo.version}</version>
                <exclusions>
                    <exclusion>
                        <groupId>org.springframework</groupId>
                        <artifactId>spring-context</artifactId>
                    </exclusion>
                </exclusions>
            </dependency>

<!--            <dependency>-->
<!--                <groupId>org.apache.rocketmq</groupId>-->
<!--                <artifactId>rocketmq-spring-boot-starter</artifactId>-->
<!--                <version>${rocketmq.starter.version}</version>-->
<!--            </dependency>-->
            <dependency>
                <groupId>org.apache.rocketmq</groupId>
                <artifactId>rocketmq-client</artifactId>
                <version>${rocketmq.version}</version>
            </dependency>
            <dependency>
                <groupId>org.apache.rocketmq</groupId>
                <artifactId>rocketmq-acl</artifactId>
                <version>${rocketmq.version}</version>
            </dependency>
        </dependencies>
    </dependencyManagement>

    <build>
        <pluginManagement>
            <plugins>
                <plugin>
                    <groupId>org.jacoco</groupId>
                    <artifactId>jacoco-maven-plugin</artifactId>
                    <version>${jacoco.version}</version>
                </plugin>
            </plugins>
        </pluginManagement>
        <plugins>
            <plugin>
                <groupId>org.apache.maven.plugins</groupId>
                <artifactId>maven-eclipse-plugin</artifactId>
                <configuration>
                    <useProjectReferences>false</useProjectReferences>
                    <additionalConfig>
                        <file>
                            <name>.settings/org.eclipse.jdt.ui.prefs</name>
                            <location>
                                ${maven.multiModuleProjectDirectory}/eclipse/org.eclipse.jdt.ui.prefs
                            </location>
                        </file>
                        <file>
                            <name>.settings/org.eclipse.jdt.core.prefs</name>
                            <location>
                                ${maven.multiModuleProjectDirectory}/eclipse/org.eclipse.jdt.core.prefs
                            </location>
                        </file>
                    </additionalConfig>
                </configuration>
            </plugin>
            <plugin>
                <groupId>io.spring.javaformat</groupId>
                <artifactId>spring-javaformat-maven-plugin</artifactId>
            </plugin>
            <plugin>
                <groupId>org.apache.maven.plugins</groupId>
                <artifactId>maven-checkstyle-plugin</artifactId>
                <executions>
                    <execution>
                        <id>checkstyle-validation</id>
                        <phase>validate</phase>
                        <goals>
                            <goal>check</goal>
                        </goals>
                        <configuration>
                            <!-- Checkstyle rules inherited from spring-cloud-build -->
                            <suppressionsLocation>${session.executionRootDirectory}/eclipse/checkstyle-suppressions.xml</suppressionsLocation>
                            <includeTestSourceDirectory>true</includeTestSourceDirectory>
                            <consoleOutput>true</consoleOutput>
                            <failsOnError>true</failsOnError>
                            <failOnViolation>true</failOnViolation>
                            <violationSeverity>warning</violationSeverity>
                        </configuration>
                    </execution>
                </executions>
            </plugin>
            <plugin>
                <groupId>org.apache.maven.plugins</groupId>
                <artifactId>maven-compiler-plugin</artifactId>
                <version>${maven-compiler-plugin.version}</version>
                <inherited>true</inherited>
                <configuration>
                    <source>1.8</source>
                    <target>1.8</target>
                    <parameters>true</parameters>
                </configuration>
            </plugin>
            <plugin>
                <groupId>org.apache.maven.plugins</groupId>
                <artifactId>maven-surefire-plugin</artifactId>
                <version>${maven-surefire-plugin.version}</version>
                <inherited>true</inherited>
                <configuration>
                    <forkCount>1</forkCount>
                    <reuseForks>false</reuseForks>
                </configuration>
            </plugin>
            <plugin>
                <groupId>org.codehaus.mojo</groupId>
                <artifactId>flatten-maven-plugin</artifactId>
                <version>${flatten-maven-plugin.version}</version>
                <configuration>
                    <updatePomFile>true</updatePomFile>
                    <flattenMode>resolveCiFriendliesOnly</flattenMode>
                </configuration>
                <executions>
                    <execution>
                        <id>flatten</id>
                        <phase>process-resources</phase>
                        <goals>
                            <goal>flatten</goal>
                        </goals>
                    </execution>
                    <execution>
                        <id>flatten.clean</id>
                        <phase>clean</phase>
                        <goals>
                            <goal>clean</goal>
                        </goals>
                    </execution>
                </executions>
            </plugin>
        </plugins>
    </build>

    <reporting>
        <plugins>
            <plugin>
                <groupId>org.apache.maven.plugins</groupId>
                <artifactId>maven-checkstyle-plugin</artifactId>
            </plugin>
        </plugins>
    </reporting>

    <profiles>
        <profile>
            <id>release</id>
            <build>
                <plugins>
                    <plugin>
                        <groupId>org.apache.maven.plugins</groupId>
                        <artifactId>maven-source-plugin</artifactId>
                        <version>${maven-source-plugin.version}</version>
                        <executions>
                            <execution>
                                <phase>package</phase>
                                <goals>
                                    <goal>jar-no-fork</goal>
                                </goals>
                            </execution>
                        </executions>
                    </plugin>
                    <plugin>
                        <groupId>org.apache.maven.plugins</groupId>
                        <artifactId>maven-javadoc-plugin</artifactId>
                        <version>${maven-javadoc-plugin.version}</version>
                        <executions>
                            <execution>
                                <phase>package</phase>
                                <goals>
                                    <goal>jar</goal>
                                </goals>
                            </execution>
                        </executions>
                    </plugin>

                    <plugin>
                        <groupId>org.apache.maven.plugins</groupId>
                        <artifactId>maven-gpg-plugin</artifactId>
                        <version>${maven-gpg-plugin.version}</version>
                        <executions>
                            <execution>
                                <phase>verify</phase>
                                <goals>
                                    <goal>sign</goal>
                                </goals>
                            </execution>
                        </executions>
                    </plugin>
                </plugins>
            </build>

            <distributionManagement>
                <snapshotRepository>
                    <id>sonatype-nexus-snapshots</id>
                    <name>Sonatype Nexus Snapshots</name>
                    <url>https://oss.sonatype.org/content/repositories/snapshots/</url>
                </snapshotRepository>
                <repository>
                    <id>sonatype-nexus-staging</id>
                    <name>Nexus Release Repository</name>
                    <url>https://oss.sonatype.org/service/local/staging/deploy/maven2/</url>
                </repository>
            </distributionManagement>
        </profile>
    </profiles>

</project><|MERGE_RESOLUTION|>--- conflicted
+++ resolved
@@ -90,12 +90,8 @@
         <curator.version>4.0.1</curator.version>
 
         <!-- Apache RocketMQ -->
-<<<<<<< HEAD
+        <rocketmq.starter.version>2.0.4</rocketmq.starter.version>
         <rocketmq.version>4.6.1</rocketmq.version>
-        <rocketmq.starter.version>2.0.2</rocketmq.starter.version>
-=======
-        <rocketmq.starter.version>2.0.4</rocketmq.starter.version>
->>>>>>> 989cf426
 
         <!-- Maven Plugin Versions -->
         <maven-compiler-plugin.version>3.7.0</maven-compiler-plugin.version>
