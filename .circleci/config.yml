version: 2
jobs:
  build:
    docker:
      - image: springcloud/pipeline-base
        user: appuser
    environment:
      _JAVA_OPTIONS: "-Xms1024m -Xmx2048m"
      TERM: dumb
    branches:
      ignore:
        - gh-pages # list of branches to ignore
    resource_class: medium
    steps:
      - checkout
      - restore_cache:
          key: sc-alibaba-{{ .Branch }}
      - run:
          name: "Download dependencies"
          command: ./mvnw -Pspring -U --fail-never dependency:go-offline || true
      - save_cache:
          key: sc-alibaba-{{ .Branch }}
          paths:
            - ~/.m2
      - run:
          name: "Running build"
<<<<<<< HEAD
          command: ./mvnw -Pdocs clean install -U -nsu --batch-mode -Dmaven.test.redirectTestOutputToFile=true -Dorg.slf4j.simpleLogger.log.org.apache.maven.cli.transfer.Slf4jMavenTransferListener=warn -Dgpg.skip
=======
          command: ./mvnw clean install -U -nsu --batch-mode -Dmaven.test.redirectTestOutputToFile=true -Dorg.slf4j.simpleLogger.log.org.apache.maven.cli.transfer.Slf4jMavenTransferListener=warn -Dgpg.skip
>>>>>>> ca9048b2
      - run:
          name: "Aggregate test results"
          when: always
          command: |
            mkdir -p ~/junit/
            find . -type f -regex ".*/target/.*-reports/.*" -exec cp {} ~/junit/ \;
            bash <(curl -s https://codecov.io/bash)
      - store_artifacts:
          path: ~/junit/
          destination: artifacts
      - store_test_results:
          path: ~/junit/
          destination: testartifacts<|MERGE_RESOLUTION|>--- conflicted
+++ resolved
@@ -24,11 +24,7 @@
             - ~/.m2
       - run:
           name: "Running build"
-<<<<<<< HEAD
-          command: ./mvnw -Pdocs clean install -U -nsu --batch-mode -Dmaven.test.redirectTestOutputToFile=true -Dorg.slf4j.simpleLogger.log.org.apache.maven.cli.transfer.Slf4jMavenTransferListener=warn -Dgpg.skip
-=======
           command: ./mvnw clean install -U -nsu --batch-mode -Dmaven.test.redirectTestOutputToFile=true -Dorg.slf4j.simpleLogger.log.org.apache.maven.cli.transfer.Slf4jMavenTransferListener=warn -Dgpg.skip
->>>>>>> ca9048b2
       - run:
           name: "Aggregate test results"
           when: always
