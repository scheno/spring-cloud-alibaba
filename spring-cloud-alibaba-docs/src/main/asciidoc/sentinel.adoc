--- conflicted
+++ resolved
@@ -256,7 +256,6 @@
 To learn more about how dynamic data sources work in Sentinel, refer to https://github.com/alibaba/Sentinel/wiki/%E5%8A%A8%E6%80%81%E8%A7%84%E5%88%99%E6%89%A9%E5%B1%95[Dynamic Rule Extension].
 
 === Support Zuul
-<<<<<<< HEAD
 
 Refer https://github.com/alibaba/Sentinel/wiki/API-Gateway-Flow-Control[API Gateway Flow Control]
 
@@ -268,11 +267,22 @@
     <artifactId>spring-cloud-starter-alibaba-sentinel</artifactId>
 </dependency>
 
-=======
+<dependency>
+    <groupId>com.alibaba.cloud</groupId>
+    <artifactId>spring-cloud-alibaba-sentinel-gateway</artifactId>
+</dependency>
+
+<dependency>
+    <groupId>org.springframework.cloud</groupId>
+    <artifactId>spring-cloud-starter-netflix-zuul</artifactId>
+</dependency>
+```
+
+=== Support Spring Cloud Gateway
 
 Refer https://github.com/alibaba/Sentinel/wiki/API-Gateway-Flow-Control[API Gateway Flow Control]
 
-If you want to use Sentinel Starter with Zuul, you need to add the `spring-cloud-alibaba-sentinel-gateway` dependency, and you need to add the `spring-cloud-starter-netflix-zuul` dependency to let Zuul AutoConfiguration class in the gateway module takes effect:
+If you want to use Sentinel Starter with Spring Cloud Gateway, you need to add the `spring-cloud-alibaba-sentinel-gateway` dependency and add the `spring-cloud-starter-gateway` dependency to let Spring Cloud Gateway AutoConfiguration class in the module takes effect:
 
 ```xml
 <dependency>
@@ -280,7 +290,6 @@
     <artifactId>spring-cloud-starter-alibaba-sentinel</artifactId>
 </dependency>
 
->>>>>>> ca9048b2
 <dependency>
     <groupId>com.alibaba.cloud</groupId>
     <artifactId>spring-cloud-alibaba-sentinel-gateway</artifactId>
@@ -288,42 +297,14 @@
 
 <dependency>
     <groupId>org.springframework.cloud</groupId>
-    <artifactId>spring-cloud-starter-netflix-zuul</artifactId>
-</dependency>
-```
-
-=== Support Spring Cloud Gateway
-
-Refer https://github.com/alibaba/Sentinel/wiki/API-Gateway-Flow-Control[API Gateway Flow Control]
-
-If you want to use Sentinel Starter with Spring Cloud Gateway, you need to add the `spring-cloud-alibaba-sentinel-gateway` dependency and add the `spring-cloud-starter-gateway` dependency to let Spring Cloud Gateway AutoConfiguration class in the module takes effect:
-
-```xml
-<dependency>
-    <groupId>com.alibaba.cloud</groupId>
-    <artifactId>spring-cloud-starter-alibaba-sentinel</artifactId>
-</dependency>
-
-<dependency>
-    <groupId>com.alibaba.cloud</groupId>
-    <artifactId>spring-cloud-alibaba-sentinel-gateway</artifactId>
-</dependency>
-
-<dependency>
-    <groupId>org.springframework.cloud</groupId>
     <artifactId>spring-cloud-starter-gateway</artifactId>
 </dependency>
 ```
 
-<<<<<<< HEAD
+include::circuitbreaker-sentinel.adoc[]
+
 === Sentinel Endpoint
 
-=======
-include::circuitbreaker-sentinel.adoc[]
-
-=== Sentinel Endpoint
-
->>>>>>> ca9048b2
 Sentinel provides an Endpoint internally with a corresponding endpoint id of `sentinel`.
 
 Endpoint exposed json contains multi properties:
