/*
 * Copyright (C) 2018 the original author or authors.
 *
 * Licensed under the Apache License, Version 2.0 (the "License");
 * you may not use this file except in compliance with the License.
 * You may obtain a copy of the License at
 *
 *      http://www.apache.org/licenses/LICENSE-2.0
 *
 * Unless required by applicable law or agreed to in writing, software
 * distributed under the License is distributed on an "AS IS" BASIS,
 * WITHOUT WARRANTIES OR CONDITIONS OF ANY KIND, either express or implied.
 * See the License for the specific language governing permissions and
 * limitations under the License.
 */

package org.springframework.cloud.alibaba.nacos;

import com.alibaba.nacos.api.NacosFactory;
import com.alibaba.nacos.api.naming.NamingService;
import com.alibaba.nacos.client.naming.utils.UtilAndComs;

import org.slf4j.Logger;
import org.slf4j.LoggerFactory;
import org.springframework.beans.factory.annotation.Autowired;
import org.springframework.beans.factory.annotation.Value;
import org.springframework.boot.context.properties.ConfigurationProperties;
import org.springframework.cloud.commons.util.InetUtils;
import org.springframework.core.env.Environment;
import org.springframework.util.StringUtils;

import javax.annotation.PostConstruct;
import java.net.Inet4Address;
import java.net.InetAddress;
import java.net.NetworkInterface;
import java.net.SocketException;
import java.util.Enumeration;
import java.util.HashMap;
import java.util.Map;
import java.util.Objects;
import java.util.Properties;

import static com.alibaba.nacos.api.PropertyKeyConst.ACCESS_KEY;
import static com.alibaba.nacos.api.PropertyKeyConst.CLUSTER_NAME;
import static com.alibaba.nacos.api.PropertyKeyConst.ENDPOINT;
import static com.alibaba.nacos.api.PropertyKeyConst.NAMESPACE;
import static com.alibaba.nacos.api.PropertyKeyConst.NAMING_LOAD_CACHE_AT_START;
import static com.alibaba.nacos.api.PropertyKeyConst.SECRET_KEY;
import static com.alibaba.nacos.api.PropertyKeyConst.SERVER_ADDR;

/**
 * @author dungu.zpf
 * @author xiaojing
 * @author <a href="mailto:mercyblitz@gmail.com">Mercy</a>
 */
@ConfigurationProperties("spring.cloud.nacos.discovery")
public class NacosDiscoveryProperties {

<<<<<<< HEAD
    private static final Logger LOGGER = LoggerFactory
            .getLogger(NacosDiscoveryProperties.class);

    /**
     * nacos discovery server address
     */
    private String serverAddr;

    /**
     * the domain name of a service, through which the server address can be dynamically
     * obtained.
     */
    private String endpoint;

    /**
     * namespace, separation registry of different environments.
     */
    private String namespace;

    /**
     * nacos naming log file name
     */
    private String logName;

    /**
     * service name to registry
     */
    @Value("${spring.cloud.nacos.discovery.service:${spring.application.name:}}")
    private String service;

    /**
     * weight for service instance, the larger the value, the larger the weight.
     */
    private float weight = 1;

    /**
     * cluster name for nacos server.
     */
    private String clusterName = "DEFAULT";

    /**
     * naming load from local cache at application start. true is load
     */
    private String namingLoadCacheAtStart = "false";

    /**
     * extra metadata to register.
     */
    private Map<String, String> metadata = new HashMap<>();

    /**
     * if you just want to subscribe, but don't want to register your service, set it to
     * false.
     */
    private boolean registerEnabled = true;

    /**
     * The ip address your want to register for your service instance, needn't to set it
     * if the auto detect ip works well.
     */
    private String ip;

    /**
     * which network interface's ip you want to register
     */
    private String networkInterface = "";

    /**
     * The port your want to register for your service instance, needn't to set it if the
     * auto detect port works well
     */
    private int port = -1;

    /**
     * whether your service is a https service
     */
    private boolean secure = false;

    /**
     * access key for namespace.
     */
    private String accessKey;

    /**
     * secret key for namespace.
     */
    private String secretKey;

    @Autowired
    private InetUtils inetUtils;

    @Autowired
    private Environment environment;

    private NamingService namingService;

    @PostConstruct
    public void init() throws SocketException {

        if (secure) {
            metadata.put("secure", "true");
        }

        serverAddr = Objects.toString(serverAddr, "");
        endpoint = Objects.toString(endpoint, "");
        namespace = Objects.toString(namespace, "");
        logName = Objects.toString(logName, "");

        if (StringUtils.isEmpty(ip)) {
            // traversing network interfaces if didn't specify a interface
            if (StringUtils.isEmpty(networkInterface)) {
                ip = inetUtils.findFirstNonLoopbackHostInfo().getIpAddress();
            } else {
                NetworkInterface netInterface = NetworkInterface
                        .getByName(networkInterface);
                if (null == networkInterface) {
                    throw new IllegalArgumentException(
                            "no such interface " + networkInterface);
                }

                Enumeration<InetAddress> inetAddress = netInterface.getInetAddresses();
                while (inetAddress.hasMoreElements()) {
                    InetAddress currentAddress = inetAddress.nextElement();
                    if (currentAddress instanceof Inet4Address
                            && !currentAddress.isLoopbackAddress()) {
                        ip = currentAddress.getHostAddress();
                        break;
                    }
                }

                if (StringUtils.isEmpty(ip)) {
                    throw new RuntimeException("cannot find available ip from"
                            + " network interface " + networkInterface);
                }

            }
        }

        this.overrideFromEnv(environment);
    }

    public String getEndpoint() {
        return endpoint;
    }

    public void setEndpoint(String endpoint) {
        this.endpoint = endpoint;
    }

    public String getNamespace() {
        return namespace;
    }

    public void setNamespace(String namespace) {
        this.namespace = namespace;
    }

    public String getLogName() {
        return logName;
    }

    public void setLogName(String logName) {
        this.logName = logName;
    }

    public void setInetUtils(InetUtils inetUtils) {
        this.inetUtils = inetUtils;
    }

    public float getWeight() {
        return weight;
    }

    public void setWeight(float weight) {
        this.weight = weight;
    }

    public String getClusterName() {
        return clusterName;
    }

    public void setClusterName(String clusterName) {
        this.clusterName = clusterName;
    }

    public String getService() {
        return service;
    }

    public void setService(String service) {
        this.service = service;
    }

    public boolean isRegisterEnabled() {
        return registerEnabled;
    }

    public void setRegisterEnabled(boolean registerEnabled) {
        this.registerEnabled = registerEnabled;
    }

    public String getIp() {
        return ip;
    }

    public void setIp(String ip) {
        this.ip = ip;
    }

    public String getNetworkInterface() {
        return networkInterface;
    }

    public void setNetworkInterface(String networkInterface) {
        this.networkInterface = networkInterface;
    }

    public int getPort() {
        return port;
    }

    public void setPort(int port) {
        this.port = port;
    }

    public boolean isSecure() {
        return secure;
    }

    public void setSecure(boolean secure) {
        this.secure = secure;
    }

    public Map<String, String> getMetadata() {
        return metadata;
    }

    public void setMetadata(Map<String, String> metadata) {
        this.metadata = metadata;
    }

    public String getServerAddr() {
        return serverAddr;
    }

    public void setServerAddr(String serverAddr) {
        this.serverAddr = serverAddr;
    }

    public String getAccessKey() {
        return accessKey;
    }

    public void setAccessKey(String accessKey) {
        this.accessKey = accessKey;
    }

    public String getSecretKey() {
        return secretKey;
    }

    public void setSecretKey(String secretKey) {
        this.secretKey = secretKey;
    }

    public String getNamingLoadCacheAtStart() {
        return namingLoadCacheAtStart;
    }

    public void setNamingLoadCacheAtStart(String namingLoadCacheAtStart) {
        this.namingLoadCacheAtStart = namingLoadCacheAtStart;
    }

    @Override
    public String toString() {
        return "NacosDiscoveryProperties{" + "serverAddr='" + serverAddr + '\''
                + ", endpoint='" + endpoint + '\'' + ", namespace='" + namespace + '\''
                + ", logName='" + logName + '\'' + ", service='" + service + '\''
                + ", weight=" + weight + ", clusterName='" + clusterName + '\''
                + ", metadata=" + metadata + ", registerEnabled=" + registerEnabled
                + ", ip='" + ip + '\'' + ", networkInterface='" + networkInterface + '\''
                + ", port=" + port + ", secure=" + secure + ", accessKey='" + accessKey
                + ", namingLoadCacheAtStart=" + namingLoadCacheAtStart + '\''
                + ", secretKey='" + secretKey + '\'' + '}';
    }

    public void overrideFromEnv(Environment env) {

        if (StringUtils.isEmpty(this.getServerAddr())) {
            this.setServerAddr(env
                    .resolvePlaceholders("${spring.cloud.nacos.discovery.server-addr:}"));
        }
        if (StringUtils.isEmpty(this.getNamespace())) {
            this.setNamespace(env
                    .resolvePlaceholders("${spring.cloud.nacos.discovery.namespace:}"));
        }
        if (StringUtils.isEmpty(this.getAccessKey())) {
            this.setAccessKey(env
                    .resolvePlaceholders("${spring.cloud.nacos.discovery.access-key:}"));
        }
        if (StringUtils.isEmpty(this.getSecretKey())) {
            this.setSecretKey(env
                    .resolvePlaceholders("${spring.cloud.nacos.discovery.secret-key:}"));
        }
        if (StringUtils.isEmpty(this.getLogName())) {
            this.setLogName(
                    env.resolvePlaceholders("${spring.cloud.nacos.discovery.log-name:}"));
        }
        if (StringUtils.isEmpty(this.getClusterName())) {
            this.setClusterName(env.resolvePlaceholders(
                    "${spring.cloud.nacos.discovery.cluster-name:}"));
        }
        if (StringUtils.isEmpty(this.getEndpoint())) {
            this.setEndpoint(
                    env.resolvePlaceholders("${spring.cloud.nacos.discovery.endpoint:}"));
        }
    }

    public NamingService namingServiceInstance() {

        if (null != namingService) {
            return namingService;
        }

        Properties properties = new Properties();
        properties.put(SERVER_ADDR, serverAddr);
        properties.put(NAMESPACE, namespace);
        properties.put(UtilAndComs.NACOS_NAMING_LOG_NAME, logName);
        properties.put(ENDPOINT, endpoint);
        properties.put(ACCESS_KEY, accessKey);
        properties.put(SECRET_KEY, secretKey);
        properties.put(CLUSTER_NAME, clusterName);
        properties.put(NAMING_LOAD_CACHE_AT_START, namingLoadCacheAtStart);

        try {
            namingService = NacosFactory.createNamingService(properties);
        } catch (Exception e) {
            LOGGER.error("create naming service error!properties={},e=,", this, e);
            return null;
        }
        return namingService;
    }
=======
	private static final Logger LOGGER = LoggerFactory
			.getLogger(NacosDiscoveryProperties.class);

	/**
	 * nacos discovery server address
	 */
	private String serverAddr;

	/**
	 * the domain name of a service, through which the server address can be dynamically
	 * obtained.
	 */
	private String endpoint;

	/**
	 * namespace, separation registry of different environments.
	 */
	private String namespace;

	/**
	 * nacos naming log file name
	 */
	private String logName;

	/**
	 * service name to registry
	 */
	@Value("${spring.cloud.nacos.discovery.service:${spring.application.name:}}")
	private String service;

	/**
	 * weight for service instance, the larger the value, the larger the weight.
	 */
	private float weight = 1;

	/**
	 * cluster name for nacos server.
	 */
	private String clusterName = "DEFAULT";

	/**
	 * naming load from local cache at application start. true is load
	 */
	private String namingLoadCacheAtStart = "false";

	/**
	 * extra metadata to register.
	 */
	private Map<String, String> metadata = new HashMap<>();

	/**
	 * if you just want to subscribe, but don't want to register your service, set it to
	 * false.
	 */
	private boolean registerEnabled = true;

	/**
	 * The ip address your want to register for your service instance, needn't to set it
	 * if the auto detect ip works well.
	 */
	private String ip;

	/**
	 * which network interface's ip you want to register
	 */
	private String networkInterface = "";

	/**
	 * The port your want to register for your service instance, needn't to set it if the
	 * auto detect port works well
	 */
	private int port = -1;

	/**
	 * whether your service is a https service
	 */
	private boolean secure = false;

	/**
	 * access key for namespace.
	 */
	private String accessKey;

	/**
	 * secret key for namespace.
	 */
	private String secretKey;

	@Autowired
	private InetUtils inetUtils;

	@Autowired
	private Environment environment;

	private NamingService namingService;

	@PostConstruct
	public void init() throws SocketException {

		if (secure) {
			metadata.put("secure", "true");
		}

		serverAddr = Objects.toString(serverAddr, "");
		endpoint = Objects.toString(endpoint, "");
		namespace = Objects.toString(namespace, "");
		logName = Objects.toString(logName, "");

		if (StringUtils.isEmpty(ip)) {
			// traversing network interfaces if didn't specify a interface
			if (StringUtils.isEmpty(networkInterface)) {
				ip = inetUtils.findFirstNonLoopbackHostInfo().getIpAddress();
			}
			else {
				NetworkInterface netInterface = NetworkInterface
						.getByName(networkInterface);
				if (null == netInterface) {
					throw new IllegalArgumentException(
							"no such interface " + networkInterface);
				}

				Enumeration<InetAddress> inetAddress = netInterface.getInetAddresses();
				while (inetAddress.hasMoreElements()) {
					InetAddress currentAddress = inetAddress.nextElement();
					if (currentAddress instanceof Inet4Address
							&& !currentAddress.isLoopbackAddress()) {
						ip = currentAddress.getHostAddress();
						break;
					}
				}

				if (StringUtils.isEmpty(ip)) {
					throw new RuntimeException("cannot find available ip from"
							+ " network interface " + networkInterface);
				}

			}
		}

		this.overrideFromEnv(environment);
	}

	public String getEndpoint() {
		return endpoint;
	}

	public void setEndpoint(String endpoint) {
		this.endpoint = endpoint;
	}

	public String getNamespace() {
		return namespace;
	}

	public void setNamespace(String namespace) {
		this.namespace = namespace;
	}

	public String getLogName() {
		return logName;
	}

	public void setLogName(String logName) {
		this.logName = logName;
	}

	public void setInetUtils(InetUtils inetUtils) {
		this.inetUtils = inetUtils;
	}

	public float getWeight() {
		return weight;
	}

	public void setWeight(float weight) {
		this.weight = weight;
	}

	public String getClusterName() {
		return clusterName;
	}

	public void setClusterName(String clusterName) {
		this.clusterName = clusterName;
	}

	public String getService() {
		return service;
	}

	public void setService(String service) {
		this.service = service;
	}

	public boolean isRegisterEnabled() {
		return registerEnabled;
	}

	public void setRegisterEnabled(boolean registerEnabled) {
		this.registerEnabled = registerEnabled;
	}

	public String getIp() {
		return ip;
	}

	public void setIp(String ip) {
		this.ip = ip;
	}

	public String getNetworkInterface() {
		return networkInterface;
	}

	public void setNetworkInterface(String networkInterface) {
		this.networkInterface = networkInterface;
	}

	public int getPort() {
		return port;
	}

	public void setPort(int port) {
		this.port = port;
	}

	public boolean isSecure() {
		return secure;
	}

	public void setSecure(boolean secure) {
		this.secure = secure;
	}

	public Map<String, String> getMetadata() {
		return metadata;
	}

	public void setMetadata(Map<String, String> metadata) {
		this.metadata = metadata;
	}

	public String getServerAddr() {
		return serverAddr;
	}

	public void setServerAddr(String serverAddr) {
		this.serverAddr = serverAddr;
	}

	public String getAccessKey() {
		return accessKey;
	}

	public void setAccessKey(String accessKey) {
		this.accessKey = accessKey;
	}

	public String getSecretKey() {
		return secretKey;
	}

	public void setSecretKey(String secretKey) {
		this.secretKey = secretKey;
	}

	public String getNamingLoadCacheAtStart() {
		return namingLoadCacheAtStart;
	}

	public void setNamingLoadCacheAtStart(String namingLoadCacheAtStart) {
		this.namingLoadCacheAtStart = namingLoadCacheAtStart;
	}

	@Override
	public String toString() {
		return "NacosDiscoveryProperties{" + "serverAddr='" + serverAddr + '\''
				+ ", endpoint='" + endpoint + '\'' + ", namespace='" + namespace + '\''
				+ ", logName='" + logName + '\'' + ", service='" + service + '\''
				+ ", weight=" + weight + ", clusterName='" + clusterName + '\''
				+ ", metadata=" + metadata + ", registerEnabled=" + registerEnabled
				+ ", ip='" + ip + '\'' + ", networkInterface='" + networkInterface + '\''
				+ ", port=" + port + ", secure=" + secure + ", accessKey='" + accessKey
				+ ", namingLoadCacheAtStart=" + namingLoadCacheAtStart + '\''
				+ ", secretKey='" + secretKey + '\'' + '}';
	}

	public void overrideFromEnv(Environment env) {

		if (StringUtils.isEmpty(this.getServerAddr())) {
			this.setServerAddr(env
					.resolvePlaceholders("${spring.cloud.nacos.discovery.server-addr:}"));
		}
		if (StringUtils.isEmpty(this.getNamespace())) {
			this.setNamespace(env
					.resolvePlaceholders("${spring.cloud.nacos.discovery.namespace:}"));
		}
		if (StringUtils.isEmpty(this.getAccessKey())) {
			this.setAccessKey(env
					.resolvePlaceholders("${spring.cloud.nacos.discovery.access-key:}"));
		}
		if (StringUtils.isEmpty(this.getSecretKey())) {
			this.setSecretKey(env
					.resolvePlaceholders("${spring.cloud.nacos.discovery.secret-key:}"));
		}
		if (StringUtils.isEmpty(this.getLogName())) {
			this.setLogName(
					env.resolvePlaceholders("${spring.cloud.nacos.discovery.log-name:}"));
		}
		if (StringUtils.isEmpty(this.getClusterName())) {
			this.setClusterName(env.resolvePlaceholders(
					"${spring.cloud.nacos.discovery.cluster-name:}"));
		}
		if (StringUtils.isEmpty(this.getEndpoint())) {
			this.setEndpoint(
					env.resolvePlaceholders("${spring.cloud.nacos.discovery.endpoint:}"));
		}
	}

	public NamingService namingServiceInstance() {

		if (null != namingService) {
			return namingService;
		}

		Properties properties = new Properties();
		properties.put(SERVER_ADDR, serverAddr);
		properties.put(NAMESPACE, namespace);
		properties.put(UtilAndComs.NACOS_NAMING_LOG_NAME, logName);
		properties.put(ENDPOINT, endpoint);
		properties.put(ACCESS_KEY, accessKey);
		properties.put(SECRET_KEY, secretKey);
		properties.put(CLUSTER_NAME, clusterName);
		properties.put(NAMING_LOAD_CACHE_AT_START, namingLoadCacheAtStart);

		try {
			namingService = NacosFactory.createNamingService(properties);
			return namingService;
		}
		catch (Exception e) {
			LOGGER.error("create naming service error!properties={},e=,", this, e);
			return null;
		}
	}
>>>>>>> 13097fd3

}<|MERGE_RESOLUTION|>--- conflicted
+++ resolved
@@ -19,7 +19,6 @@
 import com.alibaba.nacos.api.NacosFactory;
 import com.alibaba.nacos.api.naming.NamingService;
 import com.alibaba.nacos.client.naming.utils.UtilAndComs;
-
 import org.slf4j.Logger;
 import org.slf4j.LoggerFactory;
 import org.springframework.beans.factory.annotation.Autowired;
@@ -28,378 +27,24 @@
 import org.springframework.cloud.commons.util.InetUtils;
 import org.springframework.core.env.Environment;
 import org.springframework.util.StringUtils;
-
 import javax.annotation.PostConstruct;
 import java.net.Inet4Address;
 import java.net.InetAddress;
 import java.net.NetworkInterface;
 import java.net.SocketException;
-import java.util.Enumeration;
-import java.util.HashMap;
-import java.util.Map;
-import java.util.Objects;
-import java.util.Properties;
-
-import static com.alibaba.nacos.api.PropertyKeyConst.ACCESS_KEY;
-import static com.alibaba.nacos.api.PropertyKeyConst.CLUSTER_NAME;
-import static com.alibaba.nacos.api.PropertyKeyConst.ENDPOINT;
-import static com.alibaba.nacos.api.PropertyKeyConst.NAMESPACE;
-import static com.alibaba.nacos.api.PropertyKeyConst.NAMING_LOAD_CACHE_AT_START;
-import static com.alibaba.nacos.api.PropertyKeyConst.SECRET_KEY;
-import static com.alibaba.nacos.api.PropertyKeyConst.SERVER_ADDR;
+import java.util.*;
+
+import static com.alibaba.nacos.api.PropertyKeyConst.*;
 
 /**
  * @author dungu.zpf
  * @author xiaojing
  * @author <a href="mailto:mercyblitz@gmail.com">Mercy</a>
  */
+
 @ConfigurationProperties("spring.cloud.nacos.discovery")
 public class NacosDiscoveryProperties {
 
-<<<<<<< HEAD
-    private static final Logger LOGGER = LoggerFactory
-            .getLogger(NacosDiscoveryProperties.class);
-
-    /**
-     * nacos discovery server address
-     */
-    private String serverAddr;
-
-    /**
-     * the domain name of a service, through which the server address can be dynamically
-     * obtained.
-     */
-    private String endpoint;
-
-    /**
-     * namespace, separation registry of different environments.
-     */
-    private String namespace;
-
-    /**
-     * nacos naming log file name
-     */
-    private String logName;
-
-    /**
-     * service name to registry
-     */
-    @Value("${spring.cloud.nacos.discovery.service:${spring.application.name:}}")
-    private String service;
-
-    /**
-     * weight for service instance, the larger the value, the larger the weight.
-     */
-    private float weight = 1;
-
-    /**
-     * cluster name for nacos server.
-     */
-    private String clusterName = "DEFAULT";
-
-    /**
-     * naming load from local cache at application start. true is load
-     */
-    private String namingLoadCacheAtStart = "false";
-
-    /**
-     * extra metadata to register.
-     */
-    private Map<String, String> metadata = new HashMap<>();
-
-    /**
-     * if you just want to subscribe, but don't want to register your service, set it to
-     * false.
-     */
-    private boolean registerEnabled = true;
-
-    /**
-     * The ip address your want to register for your service instance, needn't to set it
-     * if the auto detect ip works well.
-     */
-    private String ip;
-
-    /**
-     * which network interface's ip you want to register
-     */
-    private String networkInterface = "";
-
-    /**
-     * The port your want to register for your service instance, needn't to set it if the
-     * auto detect port works well
-     */
-    private int port = -1;
-
-    /**
-     * whether your service is a https service
-     */
-    private boolean secure = false;
-
-    /**
-     * access key for namespace.
-     */
-    private String accessKey;
-
-    /**
-     * secret key for namespace.
-     */
-    private String secretKey;
-
-    @Autowired
-    private InetUtils inetUtils;
-
-    @Autowired
-    private Environment environment;
-
-    private NamingService namingService;
-
-    @PostConstruct
-    public void init() throws SocketException {
-
-        if (secure) {
-            metadata.put("secure", "true");
-        }
-
-        serverAddr = Objects.toString(serverAddr, "");
-        endpoint = Objects.toString(endpoint, "");
-        namespace = Objects.toString(namespace, "");
-        logName = Objects.toString(logName, "");
-
-        if (StringUtils.isEmpty(ip)) {
-            // traversing network interfaces if didn't specify a interface
-            if (StringUtils.isEmpty(networkInterface)) {
-                ip = inetUtils.findFirstNonLoopbackHostInfo().getIpAddress();
-            } else {
-                NetworkInterface netInterface = NetworkInterface
-                        .getByName(networkInterface);
-                if (null == networkInterface) {
-                    throw new IllegalArgumentException(
-                            "no such interface " + networkInterface);
-                }
-
-                Enumeration<InetAddress> inetAddress = netInterface.getInetAddresses();
-                while (inetAddress.hasMoreElements()) {
-                    InetAddress currentAddress = inetAddress.nextElement();
-                    if (currentAddress instanceof Inet4Address
-                            && !currentAddress.isLoopbackAddress()) {
-                        ip = currentAddress.getHostAddress();
-                        break;
-                    }
-                }
-
-                if (StringUtils.isEmpty(ip)) {
-                    throw new RuntimeException("cannot find available ip from"
-                            + " network interface " + networkInterface);
-                }
-
-            }
-        }
-
-        this.overrideFromEnv(environment);
-    }
-
-    public String getEndpoint() {
-        return endpoint;
-    }
-
-    public void setEndpoint(String endpoint) {
-        this.endpoint = endpoint;
-    }
-
-    public String getNamespace() {
-        return namespace;
-    }
-
-    public void setNamespace(String namespace) {
-        this.namespace = namespace;
-    }
-
-    public String getLogName() {
-        return logName;
-    }
-
-    public void setLogName(String logName) {
-        this.logName = logName;
-    }
-
-    public void setInetUtils(InetUtils inetUtils) {
-        this.inetUtils = inetUtils;
-    }
-
-    public float getWeight() {
-        return weight;
-    }
-
-    public void setWeight(float weight) {
-        this.weight = weight;
-    }
-
-    public String getClusterName() {
-        return clusterName;
-    }
-
-    public void setClusterName(String clusterName) {
-        this.clusterName = clusterName;
-    }
-
-    public String getService() {
-        return service;
-    }
-
-    public void setService(String service) {
-        this.service = service;
-    }
-
-    public boolean isRegisterEnabled() {
-        return registerEnabled;
-    }
-
-    public void setRegisterEnabled(boolean registerEnabled) {
-        this.registerEnabled = registerEnabled;
-    }
-
-    public String getIp() {
-        return ip;
-    }
-
-    public void setIp(String ip) {
-        this.ip = ip;
-    }
-
-    public String getNetworkInterface() {
-        return networkInterface;
-    }
-
-    public void setNetworkInterface(String networkInterface) {
-        this.networkInterface = networkInterface;
-    }
-
-    public int getPort() {
-        return port;
-    }
-
-    public void setPort(int port) {
-        this.port = port;
-    }
-
-    public boolean isSecure() {
-        return secure;
-    }
-
-    public void setSecure(boolean secure) {
-        this.secure = secure;
-    }
-
-    public Map<String, String> getMetadata() {
-        return metadata;
-    }
-
-    public void setMetadata(Map<String, String> metadata) {
-        this.metadata = metadata;
-    }
-
-    public String getServerAddr() {
-        return serverAddr;
-    }
-
-    public void setServerAddr(String serverAddr) {
-        this.serverAddr = serverAddr;
-    }
-
-    public String getAccessKey() {
-        return accessKey;
-    }
-
-    public void setAccessKey(String accessKey) {
-        this.accessKey = accessKey;
-    }
-
-    public String getSecretKey() {
-        return secretKey;
-    }
-
-    public void setSecretKey(String secretKey) {
-        this.secretKey = secretKey;
-    }
-
-    public String getNamingLoadCacheAtStart() {
-        return namingLoadCacheAtStart;
-    }
-
-    public void setNamingLoadCacheAtStart(String namingLoadCacheAtStart) {
-        this.namingLoadCacheAtStart = namingLoadCacheAtStart;
-    }
-
-    @Override
-    public String toString() {
-        return "NacosDiscoveryProperties{" + "serverAddr='" + serverAddr + '\''
-                + ", endpoint='" + endpoint + '\'' + ", namespace='" + namespace + '\''
-                + ", logName='" + logName + '\'' + ", service='" + service + '\''
-                + ", weight=" + weight + ", clusterName='" + clusterName + '\''
-                + ", metadata=" + metadata + ", registerEnabled=" + registerEnabled
-                + ", ip='" + ip + '\'' + ", networkInterface='" + networkInterface + '\''
-                + ", port=" + port + ", secure=" + secure + ", accessKey='" + accessKey
-                + ", namingLoadCacheAtStart=" + namingLoadCacheAtStart + '\''
-                + ", secretKey='" + secretKey + '\'' + '}';
-    }
-
-    public void overrideFromEnv(Environment env) {
-
-        if (StringUtils.isEmpty(this.getServerAddr())) {
-            this.setServerAddr(env
-                    .resolvePlaceholders("${spring.cloud.nacos.discovery.server-addr:}"));
-        }
-        if (StringUtils.isEmpty(this.getNamespace())) {
-            this.setNamespace(env
-                    .resolvePlaceholders("${spring.cloud.nacos.discovery.namespace:}"));
-        }
-        if (StringUtils.isEmpty(this.getAccessKey())) {
-            this.setAccessKey(env
-                    .resolvePlaceholders("${spring.cloud.nacos.discovery.access-key:}"));
-        }
-        if (StringUtils.isEmpty(this.getSecretKey())) {
-            this.setSecretKey(env
-                    .resolvePlaceholders("${spring.cloud.nacos.discovery.secret-key:}"));
-        }
-        if (StringUtils.isEmpty(this.getLogName())) {
-            this.setLogName(
-                    env.resolvePlaceholders("${spring.cloud.nacos.discovery.log-name:}"));
-        }
-        if (StringUtils.isEmpty(this.getClusterName())) {
-            this.setClusterName(env.resolvePlaceholders(
-                    "${spring.cloud.nacos.discovery.cluster-name:}"));
-        }
-        if (StringUtils.isEmpty(this.getEndpoint())) {
-            this.setEndpoint(
-                    env.resolvePlaceholders("${spring.cloud.nacos.discovery.endpoint:}"));
-        }
-    }
-
-    public NamingService namingServiceInstance() {
-
-        if (null != namingService) {
-            return namingService;
-        }
-
-        Properties properties = new Properties();
-        properties.put(SERVER_ADDR, serverAddr);
-        properties.put(NAMESPACE, namespace);
-        properties.put(UtilAndComs.NACOS_NAMING_LOG_NAME, logName);
-        properties.put(ENDPOINT, endpoint);
-        properties.put(ACCESS_KEY, accessKey);
-        properties.put(SECRET_KEY, secretKey);
-        properties.put(CLUSTER_NAME, clusterName);
-        properties.put(NAMING_LOAD_CACHE_AT_START, namingLoadCacheAtStart);
-
-        try {
-            namingService = NacosFactory.createNamingService(properties);
-        } catch (Exception e) {
-            LOGGER.error("create naming service error!properties={},e=,", this, e);
-            return null;
-        }
-        return namingService;
-    }
-=======
 	private static final Logger LOGGER = LoggerFactory
 			.getLogger(NacosDiscoveryProperties.class);
 
@@ -735,15 +380,13 @@
 		properties.put(CLUSTER_NAME, clusterName);
 		properties.put(NAMING_LOAD_CACHE_AT_START, namingLoadCacheAtStart);
 
-		try {
-			namingService = NacosFactory.createNamingService(properties);
-			return namingService;
-		}
-		catch (Exception e) {
+        try {
+            namingService = NacosFactory.createNamingService(properties);
+        } catch (Exception e) {
 			LOGGER.error("create naming service error!properties={},e=,", this, e);
 			return null;
 		}
-	}
->>>>>>> 13097fd3
+        return namingService;
+	}
 
 }