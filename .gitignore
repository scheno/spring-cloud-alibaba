# Compiled class file
*.class
*.classpath
*.factorypath

# Log file
*.log

# BlueJ files
*.ctxt

# Mobile Tools for Java (J2ME)
.mtj.tmp/

# Package Files #
*.jar
*.war
*.ear
*.zip
*.tar.gz
*.rar

# virtual machine crash logs, see http://www.java.com/en/download/help/error_hotspot.xml
hs_err_pid*

# IDE Files #
*.iml
.idea
.idea/
.project
.settings
target
.DS_Store
<<<<<<< HEAD
.flattened-pom.xml
=======

# temp ignore
*.cache
*.diff
*.patch
*.tmp

# Maven ignore
.flattened-pom.xml
>>>>>>> 4190fbba
<|MERGE_RESOLUTION|>--- conflicted
+++ resolved
@@ -31,9 +31,7 @@
 .settings
 target
 .DS_Store
-<<<<<<< HEAD
 .flattened-pom.xml
-=======
 
 # temp ignore
 *.cache
@@ -42,5 +40,4 @@
 *.tmp
 
 # Maven ignore
-.flattened-pom.xml
->>>>>>> 4190fbba
+.flattened-pom.xml