<?xml version="1.0" encoding="UTF-8"?>
<project xmlns="http://maven.apache.org/POM/4.0.0"
         xmlns:xsi="http://www.w3.org/2001/XMLSchema-instance"
         xsi:schemaLocation="http://maven.apache.org/POM/4.0.0 https://maven.apache.org/xsd/maven-4.0.0.xsd">

    <modelVersion>4.0.0</modelVersion>

    <parent>
        <groupId>com.alibaba.cloud</groupId>
        <artifactId>spring-cloud-alibaba</artifactId>
        <version>${revision}</version>
        <relativePath>../pom.xml</relativePath>
    </parent>

    <artifactId>spring-cloud-alibaba-coverage</artifactId>
    <name>Spring Cloud Alibaba Coverage</name>

    <dependencies>
        <dependency>
            <groupId>com.alibaba.cloud</groupId>
            <artifactId>spring-cloud-alibaba-sentinel-datasource</artifactId>
            <version>${revision}</version>
        </dependency>

        <dependency>
            <groupId>com.alibaba.cloud</groupId>
            <artifactId>spring-cloud-starter-alibaba-sentinel</artifactId>
            <version>${revision}</version>
        </dependency>

        <dependency>
            <groupId>com.alibaba.cloud</groupId>
<<<<<<< HEAD
            <artifactId>spring-cloud-starter-alibaba-seata</artifactId>
=======
            <artifactId>spring-cloud-circuitbreaker-sentinel</artifactId>
>>>>>>> ca9048b2
            <version>${revision}</version>
        </dependency>

        <dependency>
            <groupId>com.alibaba.cloud</groupId>
<<<<<<< HEAD
            <artifactId>spring-cloud-starter-alibaba-nacos-discovery</artifactId>
=======
            <artifactId>spring-cloud-starter-alibaba-seata</artifactId>
>>>>>>> ca9048b2
            <version>${revision}</version>
        </dependency>

        <dependency>
            <groupId>com.alibaba.cloud</groupId>
<<<<<<< HEAD
=======
            <artifactId>spring-cloud-starter-alibaba-nacos-discovery</artifactId>
            <version>${revision}</version>
        </dependency>

        <dependency>
            <groupId>com.alibaba.cloud</groupId>
>>>>>>> ca9048b2
            <artifactId>spring-cloud-starter-alibaba-nacos-config</artifactId>
            <version>${revision}</version>
        </dependency>
        <dependency>
            <groupId>com.alibaba.cloud</groupId>
            <artifactId>spring-cloud-starter-alibaba-nacos-config-server</artifactId>
            <version>${revision}</version>
        </dependency>

        <dependency>
            <groupId>com.alibaba.cloud</groupId>
            <artifactId>spring-cloud-starter-stream-rocketmq</artifactId>
            <version>${revision}</version>
        </dependency>

        <dependency>
            <groupId>com.alibaba.cloud</groupId>
            <artifactId>spring-cloud-starter-bus-rocketmq</artifactId>
            <version>${revision}</version>
        </dependency>

        <dependency>
            <groupId>com.alibaba.cloud</groupId>
            <artifactId>spring-cloud-starter-alibaba-sidecar</artifactId>
            <version>${revision}</version>
        </dependency>

        <dependency>
            <groupId>com.alibaba.cloud</groupId>
            <artifactId>spring-cloud-starter-dubbo</artifactId>
            <version>${revision}</version>
        </dependency>
    </dependencies>

    <build>
        <plugins>
            <plugin>
                <groupId>org.jacoco</groupId>
                <artifactId>jacoco-maven-plugin</artifactId>
                <version>${jacoco.version}</version>
                <executions>
                    <execution>
                        <id>report-aggregate</id>
                        <phase>test</phase>
                        <goals>
                            <goal>report-aggregate</goal>
                        </goals>
                        <configuration>
                            <outputDirectory>${basedir}/../target/site/jacoco</outputDirectory>
                        </configuration>
                    </execution>
                </executions>
            </plugin>
            <plugin>
                <groupId>org.apache.maven.plugins</groupId>
                <artifactId>maven-deploy-plugin</artifactId>
                <version>${maven-deploy-plugin.version}</version>
                <configuration>
                    <skip>true</skip>
                </configuration>
            </plugin>
        </plugins>
    </build>

</project><|MERGE_RESOLUTION|>--- conflicted
+++ resolved
@@ -30,35 +30,24 @@
 
         <dependency>
             <groupId>com.alibaba.cloud</groupId>
-<<<<<<< HEAD
-            <artifactId>spring-cloud-starter-alibaba-seata</artifactId>
-=======
-            <artifactId>spring-cloud-circuitbreaker-sentinel</artifactId>
->>>>>>> ca9048b2
+            <artifactId>spring-cloud-alibaba-commons</artifactId>
             <version>${revision}</version>
         </dependency>
 
         <dependency>
             <groupId>com.alibaba.cloud</groupId>
-<<<<<<< HEAD
-            <artifactId>spring-cloud-starter-alibaba-nacos-discovery</artifactId>
-=======
             <artifactId>spring-cloud-starter-alibaba-seata</artifactId>
->>>>>>> ca9048b2
             <version>${revision}</version>
         </dependency>
 
         <dependency>
             <groupId>com.alibaba.cloud</groupId>
-<<<<<<< HEAD
-=======
             <artifactId>spring-cloud-starter-alibaba-nacos-discovery</artifactId>
             <version>${revision}</version>
         </dependency>
 
         <dependency>
             <groupId>com.alibaba.cloud</groupId>
->>>>>>> ca9048b2
             <artifactId>spring-cloud-starter-alibaba-nacos-config</artifactId>
             <version>${revision}</version>
         </dependency>
