/*
 * Copyright 2013-2018 the original author or authors.
 *
 * Licensed under the Apache License, Version 2.0 (the "License");
 * you may not use this file except in compliance with the License.
 * You may obtain a copy of the License at
 *
 *      https://www.apache.org/licenses/LICENSE-2.0
 *
 * Unless required by applicable law or agreed to in writing, software
 * distributed under the License is distributed on an "AS IS" BASIS,
 * WITHOUT WARRANTIES OR CONDITIONS OF ANY KIND, either express or implied.
 * See the License for the specific language governing permissions and
 * limitations under the License.
 */

package com.alibaba.cloud.seata.feign.hystrix;

import java.util.concurrent.BlockingQueue;
import java.util.concurrent.Callable;
import java.util.concurrent.ThreadPoolExecutor;
import java.util.concurrent.TimeUnit;

import com.netflix.hystrix.HystrixThreadPoolKey;
import com.netflix.hystrix.HystrixThreadPoolProperties;
import com.netflix.hystrix.strategy.HystrixPlugins;
import com.netflix.hystrix.strategy.concurrency.HystrixConcurrencyStrategy;
import com.netflix.hystrix.strategy.concurrency.HystrixRequestVariable;
import com.netflix.hystrix.strategy.concurrency.HystrixRequestVariableLifecycle;
import com.netflix.hystrix.strategy.eventnotifier.HystrixEventNotifier;
import com.netflix.hystrix.strategy.executionhook.HystrixCommandExecutionHook;
import com.netflix.hystrix.strategy.metrics.HystrixMetricsPublisher;
import com.netflix.hystrix.strategy.properties.HystrixPropertiesStrategy;
import com.netflix.hystrix.strategy.properties.HystrixProperty;
import io.seata.core.context.RootContext;
import org.slf4j.Logger;
import org.slf4j.LoggerFactory;

import org.springframework.util.StringUtils;
import org.springframework.web.context.request.RequestAttributes;
import org.springframework.web.context.request.RequestContextHolder;

/**
 * @author xiaojing
 */
public class SeataHystrixConcurrencyStrategy extends HystrixConcurrencyStrategy {

	private final Logger logger = LoggerFactory
			.getLogger(SeataHystrixConcurrencyStrategy.class);

	private HystrixConcurrencyStrategy delegate;

	public SeataHystrixConcurrencyStrategy() {
		try {
			this.delegate = HystrixPlugins.getInstance().getConcurrencyStrategy();
			if (this.delegate instanceof SeataHystrixConcurrencyStrategy) {
				return;
			}
			HystrixCommandExecutionHook commandExecutionHook = HystrixPlugins
					.getInstance().getCommandExecutionHook();
			HystrixEventNotifier eventNotifier = HystrixPlugins.getInstance()
					.getEventNotifier();
			HystrixMetricsPublisher metricsPublisher = HystrixPlugins.getInstance()
					.getMetricsPublisher();
			HystrixPropertiesStrategy propertiesStrategy = HystrixPlugins.getInstance()
					.getPropertiesStrategy();
			logCurrentStateOfHystrixPlugins(eventNotifier, metricsPublisher,
					propertiesStrategy);
			HystrixPlugins.reset();
			HystrixPlugins.getInstance().registerConcurrencyStrategy(this);
			HystrixPlugins.getInstance()
					.registerCommandExecutionHook(commandExecutionHook);
			HystrixPlugins.getInstance().registerEventNotifier(eventNotifier);
			HystrixPlugins.getInstance().registerMetricsPublisher(metricsPublisher);
			HystrixPlugins.getInstance().registerPropertiesStrategy(propertiesStrategy);
		}
		catch (Exception ex) {
			logger.error("Failed to register Seata Hystrix Concurrency Strategy", ex);
		}
	}

	private void logCurrentStateOfHystrixPlugins(HystrixEventNotifier eventNotifier,
			HystrixMetricsPublisher metricsPublisher,
			HystrixPropertiesStrategy propertiesStrategy) {
		if (logger.isDebugEnabled()) {
			logger.debug("Current Hystrix plugins configuration is ["
					+ "concurrencyStrategy [" + this.delegate + "]," + "eventNotifier ["
					+ eventNotifier + "]," + "metricPublisher [" + metricsPublisher + "],"
					+ "propertiesStrategy [" + propertiesStrategy + "]," + "]");
			logger.debug("Registering Seata Hystrix Concurrency Strategy.");
		}
	}

	@Override
	public ThreadPoolExecutor getThreadPool(HystrixThreadPoolKey threadPoolKey,
			HystrixProperty<Integer> corePoolSize,
			HystrixProperty<Integer> maximumPoolSize,
			HystrixProperty<Integer> keepAliveTime, TimeUnit unit,
			BlockingQueue<Runnable> workQueue) {
		return this.delegate.getThreadPool(threadPoolKey, corePoolSize, maximumPoolSize,
				keepAliveTime, unit, workQueue);
	}

	@Override
	public ThreadPoolExecutor getThreadPool(HystrixThreadPoolKey threadPoolKey,
			HystrixThreadPoolProperties threadPoolProperties) {
		return this.delegate.getThreadPool(threadPoolKey, threadPoolProperties);
	}

	@Override
	public BlockingQueue<Runnable> getBlockingQueue(int maxQueueSize) {
		return this.delegate.getBlockingQueue(maxQueueSize);
	}

	@Override
	public <T> HystrixRequestVariable<T> getRequestVariable(
			HystrixRequestVariableLifecycle<T> rv) {
		return this.delegate.getRequestVariable(rv);
	}

	@Override
	public <K> Callable<K> wrapCallable(Callable<K> c) {
		if (c instanceof SeataContextCallable) {
			return c;
		}

		Callable<K> wrappedCallable;
		if (this.delegate != null) {
			wrappedCallable = this.delegate.wrapCallable(c);
		}
		else {
			wrappedCallable = c;
		}
		if (wrappedCallable instanceof SeataContextCallable) {
			return wrappedCallable;
		}

		return new SeataContextCallable<>(wrappedCallable,
				RequestContextHolder.getRequestAttributes());
	}

	private static class SeataContextCallable<K> implements Callable<K> {

		private final Callable<K> actual;

		private final String xid;

		private final RequestAttributes requestAttributes;

		SeataContextCallable(Callable<K> actual, RequestAttributes requestAttribute) {
			this.actual = actual;
			this.requestAttributes = requestAttribute;
			this.xid = RootContext.getXID();
		}

		@Override
		public K call() throws Exception {
			try {
				RequestContextHolder.setRequestAttributes(requestAttributes);
				if (!StringUtils.isEmpty(xid)) {
					RootContext.bind(xid);
				}
				return actual.call();
			}
			finally {
<<<<<<< HEAD
				RootContext.unbind();
=======
				if (!StringUtils.isEmpty(xid)) {
					RootContext.unbind();
				}
>>>>>>> 336476b1
				RequestContextHolder.resetRequestAttributes();
			}
		}

	}

}<|MERGE_RESOLUTION|>--- conflicted
+++ resolved
@@ -163,13 +163,9 @@
 				return actual.call();
 			}
 			finally {
-<<<<<<< HEAD
-				RootContext.unbind();
-=======
 				if (!StringUtils.isEmpty(xid)) {
 					RootContext.unbind();
 				}
->>>>>>> 336476b1
 				RequestContextHolder.resetRequestAttributes();
 			}
 		}
