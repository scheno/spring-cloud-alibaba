/*
 * Copyright 2013-2018 the original author or authors.
 *
 * Licensed under the Apache License, Version 2.0 (the "License");
 * you may not use this file except in compliance with the License.
 * You may obtain a copy of the License at
 *
 *      https://www.apache.org/licenses/LICENSE-2.0
 *
 * Unless required by applicable law or agreed to in writing, software
 * distributed under the License is distributed on an "AS IS" BASIS,
 * WITHOUT WARRANTIES OR CONDITIONS OF ANY KIND, either express or implied.
 * See the License for the specific language governing permissions and
 * limitations under the License.
 */

package com.alibaba.cloud.stream.binder.rocketmq;

import com.alibaba.cloud.stream.binder.rocketmq.custom.RocketMQBeanContainerCache;
import com.alibaba.cloud.stream.binder.rocketmq.extend.ErrorAcknowledgeHandler;
import com.alibaba.cloud.stream.binder.rocketmq.integration.inbound.RocketMQInboundChannelAdapter;
import com.alibaba.cloud.stream.binder.rocketmq.integration.inbound.pull.DefaultErrorAcknowledgeHandler;
import com.alibaba.cloud.stream.binder.rocketmq.integration.inbound.pull.RocketMQMessageSource;
import com.alibaba.cloud.stream.binder.rocketmq.integration.outbound.RocketMQProducerMessageHandler;
import com.alibaba.cloud.stream.binder.rocketmq.properties.RocketMQBinderConfigurationProperties;
import com.alibaba.cloud.stream.binder.rocketmq.properties.RocketMQConsumerProperties;
import com.alibaba.cloud.stream.binder.rocketmq.properties.RocketMQExtendedBindingProperties;
import com.alibaba.cloud.stream.binder.rocketmq.properties.RocketMQProducerProperties;
import com.alibaba.cloud.stream.binder.rocketmq.provisioning.RocketMQTopicProvisioner;
import com.alibaba.cloud.stream.binder.rocketmq.utils.RocketMQUtils;

import org.springframework.cloud.stream.binder.AbstractMessageChannelBinder;
import org.springframework.cloud.stream.binder.BinderSpecificPropertiesProvider;
import org.springframework.cloud.stream.binder.ExtendedConsumerProperties;
import org.springframework.cloud.stream.binder.ExtendedProducerProperties;
import org.springframework.cloud.stream.binder.ExtendedPropertiesBinder;
import org.springframework.cloud.stream.binding.MessageConverterConfigurer;
import org.springframework.cloud.stream.provisioning.ConsumerDestination;
import org.springframework.cloud.stream.provisioning.ProducerDestination;
import org.springframework.integration.StaticMessageHeaderAccessor;
import org.springframework.integration.acks.AcknowledgmentCallback;
import org.springframework.integration.channel.AbstractMessageChannel;
import org.springframework.integration.core.MessageProducer;
import org.springframework.integration.support.DefaultErrorMessageStrategy;
import org.springframework.integration.support.ErrorMessageStrategy;
import org.springframework.messaging.MessageChannel;
import org.springframework.messaging.MessageHandler;
import org.springframework.messaging.MessagingException;
import org.springframework.util.CollectionUtils;
import org.springframework.util.StringUtils;

/**
 * A {@link org.springframework.cloud.stream.binder.Binder} that uses RocketMQ as the
 * underlying middleware.
 *
 * @author <a href="mailto:fangjian0423@gmail.com">Jim</a>
 */
public class RocketMQMessageChannelBinder extends
		AbstractMessageChannelBinder<ExtendedConsumerProperties<RocketMQConsumerProperties>, ExtendedProducerProperties<RocketMQProducerProperties>, RocketMQTopicProvisioner>
		implements
		ExtendedPropertiesBinder<MessageChannel, RocketMQConsumerProperties, RocketMQProducerProperties> {

	private final RocketMQExtendedBindingProperties extendedBindingProperties;

	private final RocketMQBinderConfigurationProperties binderConfigurationProperties;

	public RocketMQMessageChannelBinder(
			RocketMQBinderConfigurationProperties binderConfigurationProperties,
			RocketMQExtendedBindingProperties extendedBindingProperties,
			RocketMQTopicProvisioner provisioningProvider) {
		super(new String[0], provisioningProvider);
		this.extendedBindingProperties = extendedBindingProperties;
		this.binderConfigurationProperties = binderConfigurationProperties;
	}

	@Override
	protected MessageHandler createProducerMessageHandler(ProducerDestination destination,
			ExtendedProducerProperties<RocketMQProducerProperties> extendedProducerProperties,
			MessageChannel channel, MessageChannel errorChannel) throws Exception {
<<<<<<< HEAD
		if (!extendedProducerProperties.getExtension().getEnabled()) {
=======
		if (producerProperties.getExtension().getEnabled()) {

			// if producerGroup is empty, using destination
			String extendedProducerGroup = producerProperties.getExtension().getGroup();
			String producerGroup = StringUtils.hasLength(extendedProducerGroup)
					? extendedProducerGroup : destination.getName();

			RocketMQBinderConfigurationProperties mergedProperties = RocketMQBinderUtils
					.mergeProperties(rocketBinderConfigurationProperties,
							rocketMQProperties);

			RocketMQTemplate rocketMQTemplate;
			if (producerProperties.getExtension().getTransactional()) {
				Map<String, RocketMQTemplate> rocketMQTemplates = getBeanFactory()
						.getBeansOfType(RocketMQTemplate.class);
				if (rocketMQTemplates.size() == 0) {
					throw new IllegalStateException(
							"there is no RocketMQTemplate in Spring BeanFactory");
				}
				else if (rocketMQTemplates.size() > 1) {
					throw new IllegalStateException(
							"there is more than 1 RocketMQTemplates in Spring BeanFactory");
				}
				rocketMQTemplate = rocketMQTemplates.values().iterator().next();
			}
			else {
				rocketMQTemplate = new RocketMQTemplate();
				rocketMQTemplate.setObjectMapper(this.getApplicationContext()
						.getBeansOfType(ObjectMapper.class).values().iterator().next());
				DefaultMQProducer producer;
				String ak = mergedProperties.getAccessKey();
				String sk = mergedProperties.getSecretKey();
				if (StringUtils.hasLength(ak) && StringUtils.hasLength(sk)) {
					RPCHook rpcHook = new AclClientRPCHook(
							new SessionCredentials(ak, sk));
					producer = new DefaultMQProducer(producerGroup, rpcHook,
							mergedProperties.isEnableMsgTrace(),
							mergedProperties.getCustomizedTraceTopic());
					producer.setVipChannelEnabled(false);
					producer.setInstanceName(RocketMQUtil.getInstanceName(rpcHook,
							destination.getName() + "|" + UtilAll.getPid()));
				}
				else {
					producer = new DefaultMQProducer(producerGroup);
					producer.setVipChannelEnabled(
							producerProperties.getExtension().getVipChannelEnabled());
				}
				producer.setNamesrvAddr(RocketMQBinderUtils
						.getNameServerStr(mergedProperties.getNameServer()));
				producer.setSendMsgTimeout(
						producerProperties.getExtension().getSendMessageTimeout());
				producer.setRetryTimesWhenSendFailed(
						producerProperties.getExtension().getRetryTimesWhenSendFailed());
				producer.setRetryTimesWhenSendAsyncFailed(producerProperties
						.getExtension().getRetryTimesWhenSendAsyncFailed());
				producer.setCompressMsgBodyOverHowmuch(producerProperties.getExtension()
						.getCompressMessageBodyThreshold());
				producer.setRetryAnotherBrokerWhenNotStoreOK(
						producerProperties.getExtension().isRetryNextServer());
				producer.setMaxMessageSize(
						producerProperties.getExtension().getMaxMessageSize());
				rocketMQTemplate.setProducer(producer);
				if (producerProperties.isPartitioned()) {
					rocketMQTemplate
							.setMessageQueueSelector(new PartitionMessageQueueSelector());
				}
			}

			RocketMQMessageHandler messageHandler = new RocketMQMessageHandler(
					rocketMQTemplate, destination.getName(), producerGroup,
					producerProperties.getExtension().getTransactional(),
					instrumentationManager, producerProperties,
					((AbstractMessageChannel) channel).getInterceptors().stream().filter(
							channelInterceptor -> channelInterceptor instanceof MessageConverterConfigurer.PartitioningInterceptor)
							.map(channelInterceptor -> ((MessageConverterConfigurer.PartitioningInterceptor) channelInterceptor))
							.findFirst().orElse(null));
			messageHandler.setBeanFactory(this.getApplicationContext().getBeanFactory());
			messageHandler.setSync(producerProperties.getExtension().getSync());
			messageHandler.setHeaderMapper(createHeaderMapper(producerProperties));
			if (errorChannel != null) {
				messageHandler.setSendFailureChannel(errorChannel);
			}
			return messageHandler;
		}
		else {
>>>>>>> 744afd3b
			throw new RuntimeException("Binding for channel " + destination.getName()
					+ " has been disabled, message can't be delivered");
		}
		RocketMQProducerProperties mqProducerProperties = RocketMQUtils
				.mergeRocketMQProperties(binderConfigurationProperties,
						extendedProducerProperties.getExtension());
		RocketMQProducerMessageHandler messageHandler = new RocketMQProducerMessageHandler(
				destination, extendedProducerProperties, mqProducerProperties);
		messageHandler.setApplicationContext(this.getApplicationContext());
		if (errorChannel != null) {
			messageHandler.setSendFailureChannel(errorChannel);
		}
		MessageConverterConfigurer.PartitioningInterceptor partitioningInterceptor = ((AbstractMessageChannel) channel)
				.getInterceptors().stream()
				.filter(channelInterceptor -> channelInterceptor instanceof MessageConverterConfigurer.PartitioningInterceptor)
				.map(channelInterceptor -> ((MessageConverterConfigurer.PartitioningInterceptor) channelInterceptor))
				.findFirst().orElse(null);
		messageHandler.setPartitioningInterceptor(partitioningInterceptor);
		messageHandler.setBeanFactory(this.getApplicationContext().getBeanFactory());
		messageHandler.setErrorMessageStrategy(this.getErrorMessageStrategy());
		return messageHandler;
	}

	@Override
	protected MessageHandler createProducerMessageHandler(ProducerDestination destination,
			ExtendedProducerProperties<RocketMQProducerProperties> producerProperties,
			MessageChannel errorChannel) throws Exception {
		throw new UnsupportedOperationException(
				"The abstract binder should not call this method");
	}

	@Override
	protected MessageProducer createConsumerEndpoint(ConsumerDestination destination,
			String group,
			ExtendedConsumerProperties<RocketMQConsumerProperties> extendedConsumerProperties)
			throws Exception {
		// todo support anymous consumer
		if (StringUtils.isEmpty(group)) {
			throw new RuntimeException(
					"'group must be configured for channel " + destination.getName());
		}
		RocketMQUtils.mergeRocketMQProperties(binderConfigurationProperties,
				extendedConsumerProperties.getExtension());
		extendedConsumerProperties.getExtension().setGroup(group);

		RocketMQInboundChannelAdapter inboundChannelAdapter = new RocketMQInboundChannelAdapter(
				destination.getName(), extendedConsumerProperties);
		ErrorInfrastructure errorInfrastructure = registerErrorInfrastructure(destination,
				group, extendedConsumerProperties);
		if (extendedConsumerProperties.getMaxAttempts() > 1) {
			inboundChannelAdapter
					.setRetryTemplate(buildRetryTemplate(extendedConsumerProperties));
			inboundChannelAdapter.setRecoveryCallback(errorInfrastructure.getRecoverer());
		}
		else {
			inboundChannelAdapter.setErrorChannel(errorInfrastructure.getErrorChannel());
		}
		return inboundChannelAdapter;
	}

	@Override
	protected PolledConsumerResources createPolledConsumerResources(String name,
			String group, ConsumerDestination destination,
			ExtendedConsumerProperties<RocketMQConsumerProperties> extendedConsumerProperties) {
		RocketMQUtils.mergeRocketMQProperties(binderConfigurationProperties,
				extendedConsumerProperties.getExtension());
		extendedConsumerProperties.getExtension().setGroup(group);
		RocketMQMessageSource messageSource = new RocketMQMessageSource(name,
				extendedConsumerProperties);
		return new PolledConsumerResources(messageSource, registerErrorInfrastructure(
				destination, group, extendedConsumerProperties, true));
	}

	@Override
	protected MessageHandler getPolledConsumerErrorMessageHandler(
			ConsumerDestination destination, String group,
			ExtendedConsumerProperties<RocketMQConsumerProperties> properties) {
		return message -> {
			if (message.getPayload() instanceof MessagingException) {
				AcknowledgmentCallback ack = StaticMessageHeaderAccessor
						.getAcknowledgmentCallback(
								((MessagingException) message.getPayload())
										.getFailedMessage());
				if (ack != null) {
					ErrorAcknowledgeHandler handler = RocketMQBeanContainerCache.getBean(
							properties.getExtension().getPull().getErrAcknowledge(),
							ErrorAcknowledgeHandler.class,
							new DefaultErrorAcknowledgeHandler());
					ack.acknowledge(
							handler.handler(((MessagingException) message.getPayload())
									.getFailedMessage()));
				}
			}
		};
	}

	/**
	 * Binders can return an {@link ErrorMessageStrategy} for building error messages;
	 * binder implementations typically might add extra headers to the error message.
	 * @return the implementation - may be null.
	 */
	@Override
	protected ErrorMessageStrategy getErrorMessageStrategy() {
		// It can be extended to custom if necessary.
		return new DefaultErrorMessageStrategy();
	}

	@Override
	public RocketMQConsumerProperties getExtendedConsumerProperties(String channelName) {
		return this.extendedBindingProperties.getExtendedConsumerProperties(channelName);
	}

	@Override
	public RocketMQProducerProperties getExtendedProducerProperties(String channelName) {
		return this.extendedBindingProperties.getExtendedProducerProperties(channelName);
	}

	@Override
	public String getDefaultsPrefix() {
		return this.extendedBindingProperties.getDefaultsPrefix();
	}

	@Override
	public Class<? extends BinderSpecificPropertiesProvider> getExtendedPropertiesEntryClass() {
<<<<<<< HEAD
		return this.extendedBindingProperties.getExtendedPropertiesEntryClass();
=======
		return extendedBindingProperties.getExtendedPropertiesEntryClass();
	}

	public void setExtendedBindingProperties(
			RocketMQExtendedBindingProperties extendedBindingProperties) {
		this.extendedBindingProperties = extendedBindingProperties;
	}

	private RocketMQHeaderMapper createHeaderMapper(
			final ExtendedConsumerProperties<RocketMQConsumerProperties> extendedConsumerProperties) {
		Set<String> trustedPackages = extendedConsumerProperties.getExtension()
				.getTrustedPackages();
		return createHeaderMapper(trustedPackages);
	}

	private RocketMQHeaderMapper createHeaderMapper(
			final ExtendedProducerProperties<RocketMQProducerProperties> producerProperties) {
		return createHeaderMapper(Collections.emptyList());
	}

	private RocketMQHeaderMapper createHeaderMapper(Collection<String> trustedPackages) {
		ObjectMapper objectMapper = this.getApplicationContext()
				.getBeansOfType(ObjectMapper.class).values().iterator().next();
		JacksonRocketMQHeaderMapper headerMapper = new JacksonRocketMQHeaderMapper(
				objectMapper);
		if (!CollectionUtils.isEmpty(trustedPackages)) {
			headerMapper.addTrustedPackages(trustedPackages);
		}
		return headerMapper;
>>>>>>> 744afd3b
	}

}<|MERGE_RESOLUTION|>--- conflicted
+++ resolved
@@ -39,6 +39,7 @@
 import org.springframework.cloud.stream.provisioning.ProducerDestination;
 import org.springframework.integration.StaticMessageHeaderAccessor;
 import org.springframework.integration.acks.AcknowledgmentCallback;
+import org.springframework.integration.acks.AcknowledgmentCallback.Status;
 import org.springframework.integration.channel.AbstractMessageChannel;
 import org.springframework.integration.core.MessageProducer;
 import org.springframework.integration.support.DefaultErrorMessageStrategy;
@@ -77,95 +78,7 @@
 	protected MessageHandler createProducerMessageHandler(ProducerDestination destination,
 			ExtendedProducerProperties<RocketMQProducerProperties> extendedProducerProperties,
 			MessageChannel channel, MessageChannel errorChannel) throws Exception {
-<<<<<<< HEAD
 		if (!extendedProducerProperties.getExtension().getEnabled()) {
-=======
-		if (producerProperties.getExtension().getEnabled()) {
-
-			// if producerGroup is empty, using destination
-			String extendedProducerGroup = producerProperties.getExtension().getGroup();
-			String producerGroup = StringUtils.hasLength(extendedProducerGroup)
-					? extendedProducerGroup : destination.getName();
-
-			RocketMQBinderConfigurationProperties mergedProperties = RocketMQBinderUtils
-					.mergeProperties(rocketBinderConfigurationProperties,
-							rocketMQProperties);
-
-			RocketMQTemplate rocketMQTemplate;
-			if (producerProperties.getExtension().getTransactional()) {
-				Map<String, RocketMQTemplate> rocketMQTemplates = getBeanFactory()
-						.getBeansOfType(RocketMQTemplate.class);
-				if (rocketMQTemplates.size() == 0) {
-					throw new IllegalStateException(
-							"there is no RocketMQTemplate in Spring BeanFactory");
-				}
-				else if (rocketMQTemplates.size() > 1) {
-					throw new IllegalStateException(
-							"there is more than 1 RocketMQTemplates in Spring BeanFactory");
-				}
-				rocketMQTemplate = rocketMQTemplates.values().iterator().next();
-			}
-			else {
-				rocketMQTemplate = new RocketMQTemplate();
-				rocketMQTemplate.setObjectMapper(this.getApplicationContext()
-						.getBeansOfType(ObjectMapper.class).values().iterator().next());
-				DefaultMQProducer producer;
-				String ak = mergedProperties.getAccessKey();
-				String sk = mergedProperties.getSecretKey();
-				if (StringUtils.hasLength(ak) && StringUtils.hasLength(sk)) {
-					RPCHook rpcHook = new AclClientRPCHook(
-							new SessionCredentials(ak, sk));
-					producer = new DefaultMQProducer(producerGroup, rpcHook,
-							mergedProperties.isEnableMsgTrace(),
-							mergedProperties.getCustomizedTraceTopic());
-					producer.setVipChannelEnabled(false);
-					producer.setInstanceName(RocketMQUtil.getInstanceName(rpcHook,
-							destination.getName() + "|" + UtilAll.getPid()));
-				}
-				else {
-					producer = new DefaultMQProducer(producerGroup);
-					producer.setVipChannelEnabled(
-							producerProperties.getExtension().getVipChannelEnabled());
-				}
-				producer.setNamesrvAddr(RocketMQBinderUtils
-						.getNameServerStr(mergedProperties.getNameServer()));
-				producer.setSendMsgTimeout(
-						producerProperties.getExtension().getSendMessageTimeout());
-				producer.setRetryTimesWhenSendFailed(
-						producerProperties.getExtension().getRetryTimesWhenSendFailed());
-				producer.setRetryTimesWhenSendAsyncFailed(producerProperties
-						.getExtension().getRetryTimesWhenSendAsyncFailed());
-				producer.setCompressMsgBodyOverHowmuch(producerProperties.getExtension()
-						.getCompressMessageBodyThreshold());
-				producer.setRetryAnotherBrokerWhenNotStoreOK(
-						producerProperties.getExtension().isRetryNextServer());
-				producer.setMaxMessageSize(
-						producerProperties.getExtension().getMaxMessageSize());
-				rocketMQTemplate.setProducer(producer);
-				if (producerProperties.isPartitioned()) {
-					rocketMQTemplate
-							.setMessageQueueSelector(new PartitionMessageQueueSelector());
-				}
-			}
-
-			RocketMQMessageHandler messageHandler = new RocketMQMessageHandler(
-					rocketMQTemplate, destination.getName(), producerGroup,
-					producerProperties.getExtension().getTransactional(),
-					instrumentationManager, producerProperties,
-					((AbstractMessageChannel) channel).getInterceptors().stream().filter(
-							channelInterceptor -> channelInterceptor instanceof MessageConverterConfigurer.PartitioningInterceptor)
-							.map(channelInterceptor -> ((MessageConverterConfigurer.PartitioningInterceptor) channelInterceptor))
-							.findFirst().orElse(null));
-			messageHandler.setBeanFactory(this.getApplicationContext().getBeanFactory());
-			messageHandler.setSync(producerProperties.getExtension().getSync());
-			messageHandler.setHeaderMapper(createHeaderMapper(producerProperties));
-			if (errorChannel != null) {
-				messageHandler.setSendFailureChannel(errorChannel);
-			}
-			return messageHandler;
-		}
-		else {
->>>>>>> 744afd3b
 			throw new RuntimeException("Binding for channel " + destination.getName()
 					+ " has been disabled, message can't be delivered");
 		}
@@ -290,39 +203,7 @@
 
 	@Override
 	public Class<? extends BinderSpecificPropertiesProvider> getExtendedPropertiesEntryClass() {
-<<<<<<< HEAD
 		return this.extendedBindingProperties.getExtendedPropertiesEntryClass();
-=======
-		return extendedBindingProperties.getExtendedPropertiesEntryClass();
-	}
-
-	public void setExtendedBindingProperties(
-			RocketMQExtendedBindingProperties extendedBindingProperties) {
-		this.extendedBindingProperties = extendedBindingProperties;
-	}
-
-	private RocketMQHeaderMapper createHeaderMapper(
-			final ExtendedConsumerProperties<RocketMQConsumerProperties> extendedConsumerProperties) {
-		Set<String> trustedPackages = extendedConsumerProperties.getExtension()
-				.getTrustedPackages();
-		return createHeaderMapper(trustedPackages);
-	}
-
-	private RocketMQHeaderMapper createHeaderMapper(
-			final ExtendedProducerProperties<RocketMQProducerProperties> producerProperties) {
-		return createHeaderMapper(Collections.emptyList());
-	}
-
-	private RocketMQHeaderMapper createHeaderMapper(Collection<String> trustedPackages) {
-		ObjectMapper objectMapper = this.getApplicationContext()
-				.getBeansOfType(ObjectMapper.class).values().iterator().next();
-		JacksonRocketMQHeaderMapper headerMapper = new JacksonRocketMQHeaderMapper(
-				objectMapper);
-		if (!CollectionUtils.isEmpty(trustedPackages)) {
-			headerMapper.addTrustedPackages(trustedPackages);
-		}
-		return headerMapper;
->>>>>>> 744afd3b
 	}
 
 }