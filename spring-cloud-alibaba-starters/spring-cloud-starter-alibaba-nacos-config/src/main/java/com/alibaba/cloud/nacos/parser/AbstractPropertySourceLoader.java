/*
 * Copyright 2013-2018 the original author or authors.
 *
 * Licensed under the Apache License, Version 2.0 (the "License");
 * you may not use this file except in compliance with the License.
 * You may obtain a copy of the License at
 *
 *      https://www.apache.org/licenses/LICENSE-2.0
 *
 * Unless required by applicable law or agreed to in writing, software
 * distributed under the License is distributed on an "AS IS" BASIS,
 * WITHOUT WARRANTIES OR CONDITIONS OF ANY KIND, either express or implied.
 * See the License for the specific language governing permissions and
 * limitations under the License.
 */

package com.alibaba.cloud.nacos.parser;

import java.io.IOException;
import java.util.Collection;
import java.util.Collections;
import java.util.Iterator;
import java.util.List;
import java.util.Map;
import java.util.Map.Entry;
import java.util.Set;

import org.springframework.boot.env.PropertySourceLoader;
import org.springframework.core.env.PropertySource;
import org.springframework.core.io.Resource;
import org.springframework.util.StringUtils;

<<<<<<< HEAD
import static com.alibaba.cloud.nacos.parser.AbstractNacosDataParser.DOT;

=======
>>>>>>> bf08ab31
/**
 * Nacos-specific loader, If need to support other methods of parsing,you need to do the
 * following steps:
 * <p>
 * 1.inherit {@link AbstractPropertySourceLoader} ;<br/>
 * 2. define the file{@code spring.factories} and append
 * {@code org.springframework.boot.env.PropertySourceLoader=..}; <br/>
 * 3.the last step validate.
 * </p>
 * Notice the use of {@link NacosByteArrayResource} .
 *
 * @author zkz
 */
public abstract class AbstractPropertySourceLoader implements PropertySourceLoader {

	/**
	 * symbol: dot.
	 */
	static final String DOT = ".";

	/**
	 * Prevent interference with other loaders.Nacos-specific loader, unless the reload
	 * changes it.
	 * @param name the root name of the property source. If multiple documents are loaded
	 * an additional suffix should be added to the name for each source loaded.
	 * @param resource the resource to load
	 * @return if the resource can be loaded
	 */
	protected boolean canLoad(String name, Resource resource) {
		return resource instanceof NacosByteArrayResource;
	}

	/**
	 * Load the resource into one or more property sources. Implementations may either
	 * return a list containing a single source, or in the case of a multi-document format
	 * such as yaml a source for each document in the resource.
	 * @param name the root name of the property source. If multiple documents are loaded
	 * an additional suffix should be added to the name for each source loaded.
	 * @param resource the resource to load
	 * @return a list property sources
	 * @throws IOException if the source cannot be loaded
	 */
	@Override
	public List<PropertySource<?>> load(String name, Resource resource)
			throws IOException {
		if (!canLoad(name, resource)) {
			return Collections.emptyList();
		}
		return this.doLoad(name, resource);
	}

	/**
	 * Load the resource into one or more property sources. Implementations may either
	 * return a list containing a single source, or in the case of a multi-document format
	 * such as yaml a source for each document in the resource.
	 * @param name the root name of the property source. If multiple documents are loaded
	 * an additional suffix should be added to the name for each source loaded.
	 * @param resource the resource to load
	 * @return a list property sources
	 * @throws IOException if the source cannot be loaded
	 */
	protected abstract List<PropertySource<?>> doLoad(String name, Resource resource)
			throws IOException;

	protected void flattenedMap(Map<String, Object> result, Map<String, Object> dataMap,
			String parentKey) {
		if (dataMap == null || dataMap.isEmpty()) {
			return;
		}
		Set<Entry<String, Object>> entries = dataMap.entrySet();
		for (Iterator<Entry<String, Object>> iterator = entries.iterator(); iterator
				.hasNext();) {
			Map.Entry<String, Object> entry = iterator.next();
			String key = entry.getKey();
			Object value = entry.getValue();

			String fullKey = StringUtils.isEmpty(parentKey) ? key : key.startsWith("[")
					? parentKey.concat(key) : parentKey.concat(DOT).concat(key);

			if (value instanceof Map) {
				Map<String, Object> map = (Map<String, Object>) value;
				flattenedMap(result, map, fullKey);
				continue;
			}
			else if (value instanceof Collection) {
				int count = 0;
				Collection<Object> collection = (Collection<Object>) value;
				for (Object object : collection) {
					flattenedMap(result,
							Collections.singletonMap("[" + (count++) + "]", object),
							fullKey);
				}
				continue;
			}

			result.put(fullKey, value);
		}
	}

}<|MERGE_RESOLUTION|>--- conflicted
+++ resolved
@@ -30,11 +30,6 @@
 import org.springframework.core.io.Resource;
 import org.springframework.util.StringUtils;
 
-<<<<<<< HEAD
-import static com.alibaba.cloud.nacos.parser.AbstractNacosDataParser.DOT;
-
-=======
->>>>>>> bf08ab31
 /**
  * Nacos-specific loader, If need to support other methods of parsing,you need to do the
  * following steps:
