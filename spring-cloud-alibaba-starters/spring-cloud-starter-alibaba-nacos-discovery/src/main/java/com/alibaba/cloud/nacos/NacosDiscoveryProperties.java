/*
 * Copyright 2013-2018 the original author or authors.
 *
 * Licensed under the Apache License, Version 2.0 (the "License");
 * you may not use this file except in compliance with the License.
 * You may obtain a copy of the License at
 *
 *      https://www.apache.org/licenses/LICENSE-2.0
 *
 * Unless required by applicable law or agreed to in writing, software
 * distributed under the License is distributed on an "AS IS" BASIS,
 * WITHOUT WARRANTIES OR CONDITIONS OF ANY KIND, either express or implied.
 * See the License for the specific language governing permissions and
 * limitations under the License.
 */

package com.alibaba.cloud.nacos;

import java.net.Inet4Address;
import java.net.Inet6Address;
import java.net.InetAddress;
import java.net.NetworkInterface;
import java.util.Enumeration;
import java.util.HashMap;
import java.util.Map;
import java.util.Objects;
import java.util.Properties;
import java.util.regex.Matcher;
import java.util.regex.Pattern;

import javax.annotation.PostConstruct;

import com.alibaba.cloud.nacos.event.NacosDiscoveryInfoChangedEvent;
import com.alibaba.cloud.nacos.util.InetIPv6Utils;
import com.alibaba.nacos.api.naming.NamingService;
import com.alibaba.nacos.api.naming.PreservedMetadataKeys;
import com.alibaba.nacos.client.naming.utils.UtilAndComs;
import com.alibaba.spring.util.PropertySourcesUtils;
import org.slf4j.Logger;
import org.slf4j.LoggerFactory;

import org.springframework.beans.factory.annotation.Autowired;
import org.springframework.beans.factory.annotation.Value;
import org.springframework.boot.context.properties.ConfigurationProperties;
import org.springframework.cloud.commons.util.InetUtils;
import org.springframework.context.ApplicationEventPublisher;
import org.springframework.core.env.ConfigurableEnvironment;
import org.springframework.core.env.Environment;
import org.springframework.util.StringUtils;

import static com.alibaba.nacos.api.PropertyKeyConst.ACCESS_KEY;
import static com.alibaba.nacos.api.PropertyKeyConst.CLUSTER_NAME;
import static com.alibaba.nacos.api.PropertyKeyConst.ENDPOINT;
import static com.alibaba.nacos.api.PropertyKeyConst.ENDPOINT_PORT;
import static com.alibaba.nacos.api.PropertyKeyConst.NAMESPACE;
import static com.alibaba.nacos.api.PropertyKeyConst.NAMING_LOAD_CACHE_AT_START;
import static com.alibaba.nacos.api.PropertyKeyConst.PASSWORD;
import static com.alibaba.nacos.api.PropertyKeyConst.SECRET_KEY;
import static com.alibaba.nacos.api.PropertyKeyConst.SERVER_ADDR;
import static com.alibaba.nacos.api.PropertyKeyConst.USERNAME;

/**
 * @author dungu.zpf
 * @author xiaojing
 * @author HH
 * @author <a href="mailto:mercyblitz@gmail.com">Mercy</a>
 * @author <a href="mailto:lyuzb@lyuzb.com">lyuzb</a>
 * @author <a href="mailto:78552423@qq.com">eshun</a>
 */
@ConfigurationProperties("spring.cloud.nacos.discovery")
public class NacosDiscoveryProperties {

	private static final Logger log = LoggerFactory
			.getLogger(NacosDiscoveryProperties.class);

	/**
	 * Prefix of {@link NacosDiscoveryProperties}.
	 */
	public static final String PREFIX = "spring.cloud.nacos.discovery";

	private static final Pattern PATTERN = Pattern.compile("-(\\w)");

	/**
	 * nacos discovery server address.
	 */
	private String serverAddr;

	/**
	 * the nacos authentication username.
	 */
	private String username;

	/**
	 * the nacos authentication password.
	 */
	private String password;

	/**
	 * the domain name of a service, through which the server address can be dynamically
	 * obtained.
	 */
	private String endpoint;

	/**
	 * namespace, separation registry of different environments.
	 */
	private String namespace;

	/**
	 * watch delay,duration to pull new service from nacos server.
	 */
	private long watchDelay = 30000;

	/**
	 * nacos naming log file name.
	 */
	private String logName;

	/**
	 * service name to registry.
	 */
	@Value("${spring.cloud.nacos.discovery.service:${spring.application.name:}}")
	private String service;

	/**
	 * weight for service instance, the larger the value, the larger the weight.
	 */
	private float weight = 1;

	/**
	 * cluster name for nacos .
	 */
	private String clusterName = "DEFAULT";

	/**
	 * group name for nacos.
	 */
	private String group = "DEFAULT_GROUP";

	/**
	 * naming load from local cache at application start. true is load.
	 */
	private String namingLoadCacheAtStart = "false";

	/**
	 * extra metadata to register.
	 */
	private Map<String, String> metadata = new HashMap<>();

	/**
	 * if you just want to subscribe, but don't want to register your service, set it to
	 * false.
	 */
	private boolean registerEnabled = true;

	/**
	 * The ip address your want to register for your service instance, needn't to set it
	 * if the auto detect ip works well.
	 */
	private String ip;

	/**
	 * which network interface's ip you want to register.
	 */
	private String networkInterface = "";

	/**
<<<<<<< HEAD
	 * choose IPv4 or IPv6,if you don't set it will choose IPv4.
=======
	 * choose IPV4 or IPV6,if you don't set it will choose IPV4.
>>>>>>> 655b950d
	 */
	private String ipType = "IPv4";

	/**
	 * The port your want to register for your service instance, needn't to set it if the
	 * auto detect port works well.
	 */
	private int port = -1;

	/**
	 * whether your service is a https service.
	 */
	private boolean secure = false;

	/**
	 * access key for namespace.
	 */
	private String accessKey;

	/**
	 * secret key for namespace.
	 */
	private String secretKey;

	/**
	 * Heart beat interval. Time unit: millisecond.
	 */
	private Integer heartBeatInterval;

	/**
	 * Heart beat timeout. Time unit: millisecond.
	 */
	private Integer heartBeatTimeout;

	/**
	 * Ip delete timeout. Time unit: millisecond.
	 */
	private Integer ipDeleteTimeout;

	/**
	 * If instance is enabled to accept request. The default value is true.
	 */
	private boolean instanceEnabled = true;

	/**
	 * If instance is ephemeral.The default value is true.
	 */
	private boolean ephemeral = true;

	/**
	 * Throw exceptions during service registration if true, otherwise, log error
	 * (defaults to true).
	 */
	private boolean failFast = true;

	@Autowired
	private InetIPv6Utils inetIPv6Utils;

	@Autowired
	private InetUtils inetUtils;

	@Autowired
	private Environment environment;

	@Autowired
	private NacosServiceManager nacosServiceManager;

	@Autowired
	private ApplicationEventPublisher applicationEventPublisher;

	@PostConstruct
	public void init() throws Exception {

		metadata.put(PreservedMetadataKeys.REGISTER_SOURCE, "SPRING_CLOUD");
		if (secure) {
			metadata.put("secure", "true");
		}

		serverAddr = Objects.toString(serverAddr, "");
		if (serverAddr.endsWith("/")) {
			serverAddr = serverAddr.substring(0, serverAddr.length() - 1);
		}
		endpoint = Objects.toString(endpoint, "");
		namespace = Objects.toString(namespace, "");
		logName = Objects.toString(logName, "");

		if (StringUtils.isEmpty(ip)) {
			// traversing network interfaces if didn't specify a interface
			if (StringUtils.isEmpty(networkInterface)) {
<<<<<<< HEAD
				if ("IPv4".equalsIgnoreCase(ipType)) {
					ip = inetUtils.findFirstNonLoopbackHostInfo().getIpAddress();
				}
				else if ("IPv6".equalsIgnoreCase(ipType)) {
					ip = inetIPv6Utils.findFirstNonLoopbackHostInfo().getIpAddress();
=======
				if (ipType.equalsIgnoreCase("IPv4")) {
					ip = inetUtils.findFirstNonLoopbackHostInfo().getIpAddress();
				}
				else if (ipType.equalsIgnoreCase("IPv6")) {
					ip = inetIPUtils.findFirstNonLoopbackHostInfo().getIpAddress();
>>>>>>> 655b950d
					int index = ip.indexOf('%');
					ip = index > 0 ? ip.substring(0, index) : ip;
					ip = "[" + ip + "]";
				}
				else {
					throw new IllegalArgumentException(
							"please checking the type of IP " + ipType);
				}
			}
			else {
				NetworkInterface netInterface = NetworkInterface
						.getByName(networkInterface);
				if (null == netInterface) {
					throw new IllegalArgumentException(
							"no such interface " + networkInterface);
				}

				Enumeration<InetAddress> inetAddress = netInterface.getInetAddresses();
				while (inetAddress.hasMoreElements()) {
					InetAddress currentAddress = inetAddress.nextElement();
					if (currentAddress instanceof Inet4Address
							|| currentAddress instanceof Inet6Address
									&& !currentAddress.isLoopbackAddress()) {
						ip = currentAddress.getHostAddress();
						break;
					}
				}

				if (StringUtils.isEmpty(ip)) {
					throw new RuntimeException("cannot find available ip from"
							+ " network interface " + networkInterface);
				}

			}
		}

		this.overrideFromEnv(environment);
		if (nacosServiceManager.isNacosDiscoveryInfoChanged(this)) {
			applicationEventPublisher
					.publishEvent(new NacosDiscoveryInfoChangedEvent(this));
		}
	}

	/**
	 * recommend to use {@link NacosServiceManager#getNamingService(Properties)}.
	 * @return NamingService
	 */
	@Deprecated
	public NamingService namingServiceInstance() {
		return nacosServiceManager.getNamingService(this.getNacosProperties());
	}

	public String getEndpoint() {
		return endpoint;
	}

	public void setEndpoint(String endpoint) {
		this.endpoint = endpoint;
	}

	public String getNamespace() {
		return namespace;
	}

	public void setNamespace(String namespace) {
		this.namespace = namespace;
	}

	public String getLogName() {
		return logName;
	}

	public void setLogName(String logName) {
		this.logName = logName;
	}

<<<<<<< HEAD
	public void setInetIPv6Utils(InetIPv6Utils inetIPv6Utils){
		this.inetIPv6Utils = inetIPv6Utils;
=======
	public void setInetIPUtils(InetIPv6Utils inetIPUtils) {
		this.inetIPUtils = inetIPUtils;
>>>>>>> 655b950d
	}

	public void setInetUtils(InetUtils inetUtils) {
		this.inetUtils = inetUtils;
	}

	public float getWeight() {
		return weight;
	}

	public void setWeight(float weight) {
		this.weight = weight;
	}

	public String getClusterName() {
		return clusterName;
	}

	public void setClusterName(String clusterName) {
		this.clusterName = clusterName;
	}

	public String getService() {
		return service;
	}

	public void setService(String service) {
		this.service = service;
	}

	public boolean isRegisterEnabled() {
		return registerEnabled;
	}

	public void setRegisterEnabled(boolean registerEnabled) {
		this.registerEnabled = registerEnabled;
	}

	public String getIp() {
		return ip;
	}

	public void setIp(String ip) {
		this.ip = ip;
	}

	public String getNetworkInterface() {
		return networkInterface;
	}

	public void setNetworkInterface(String networkInterface) {
		this.networkInterface = networkInterface;
	}

	public int getPort() {
		return port;
	}

	public void setPort(int port) {
		this.port = port;
	}

	public String getIpType() {
		return ipType;
	}

	public void setIpType(String ipType) {
		this.ipType = ipType;
	}

	public boolean isSecure() {
		return secure;
	}

	public void setSecure(boolean secure) {
		this.secure = secure;
	}

	public Map<String, String> getMetadata() {
		return metadata;
	}

	public void setMetadata(Map<String, String> metadata) {
		this.metadata = metadata;
	}

	public String getServerAddr() {
		return serverAddr;
	}

	public void setServerAddr(String serverAddr) {
		this.serverAddr = serverAddr;
	}

	public String getAccessKey() {
		return accessKey;
	}

	public void setAccessKey(String accessKey) {
		this.accessKey = accessKey;
	}

	public String getSecretKey() {
		return secretKey;
	}

	public void setSecretKey(String secretKey) {
		this.secretKey = secretKey;
	}

	public Integer getHeartBeatInterval() {
		return heartBeatInterval;
	}

	public void setHeartBeatInterval(Integer heartBeatInterval) {
		this.heartBeatInterval = heartBeatInterval;
	}

	public Integer getHeartBeatTimeout() {
		return heartBeatTimeout;
	}

	public void setHeartBeatTimeout(Integer heartBeatTimeout) {
		this.heartBeatTimeout = heartBeatTimeout;
	}

	public Integer getIpDeleteTimeout() {
		return ipDeleteTimeout;
	}

	public void setIpDeleteTimeout(Integer ipDeleteTimeout) {
		this.ipDeleteTimeout = ipDeleteTimeout;
	}

	public String getNamingLoadCacheAtStart() {
		return namingLoadCacheAtStart;
	}

	public void setNamingLoadCacheAtStart(String namingLoadCacheAtStart) {
		this.namingLoadCacheAtStart = namingLoadCacheAtStart;
	}

	public long getWatchDelay() {
		return watchDelay;
	}

	public void setWatchDelay(long watchDelay) {
		this.watchDelay = watchDelay;
	}

	public String getGroup() {
		return group;
	}

	public void setGroup(String group) {
		this.group = group;
	}

	public String getUsername() {
		return username;
	}

	public void setUsername(String username) {
		this.username = username;
	}

	public String getPassword() {
		return password;
	}

	public void setPassword(String password) {
		this.password = password;
	}

	public boolean isInstanceEnabled() {
		return instanceEnabled;
	}

	public void setInstanceEnabled(boolean instanceEnabled) {
		this.instanceEnabled = instanceEnabled;
	}

	public boolean isEphemeral() {
		return ephemeral;
	}

	public void setEphemeral(boolean ephemeral) {
		this.ephemeral = ephemeral;
	}

	public boolean isFailFast() {
		return failFast;
	}

	public void setFailFast(boolean failFast) {
		this.failFast = failFast;
	}

	@Override
	public boolean equals(Object o) {
		if (this == o) {
			return true;
		}
		if (o == null || getClass() != o.getClass()) {
			return false;
		}
		NacosDiscoveryProperties that = (NacosDiscoveryProperties) o;
		return Objects.equals(serverAddr, that.serverAddr)
				&& Objects.equals(username, that.username)
				&& Objects.equals(password, that.password)
				&& Objects.equals(endpoint, that.endpoint)
				&& Objects.equals(namespace, that.namespace)
				&& Objects.equals(logName, that.logName)
				&& Objects.equals(service, that.service)
				&& Objects.equals(clusterName, that.clusterName)
				&& Objects.equals(group, that.group) && Objects.equals(ip, that.ip)
				&& Objects.equals(port, that.port)
				&& Objects.equals(networkInterface, that.networkInterface)
				&& Objects.equals(accessKey, that.accessKey)
				&& Objects.equals(secretKey, that.secretKey)
				&& Objects.equals(heartBeatInterval, that.heartBeatInterval)
				&& Objects.equals(heartBeatTimeout, that.heartBeatTimeout)
				&& Objects.equals(failFast, that.failFast)
				&& Objects.equals(ipDeleteTimeout, that.ipDeleteTimeout);
	}

	@Override
	public int hashCode() {
		return Objects.hash(serverAddr, username, password, endpoint, namespace,
				watchDelay, logName, service, weight, clusterName, group,
				namingLoadCacheAtStart, registerEnabled, ip, networkInterface, port,
				secure, accessKey, secretKey, heartBeatInterval, heartBeatTimeout,
				ipDeleteTimeout, instanceEnabled, ephemeral, failFast);
	}

	@Override
	public String toString() {
		return "NacosDiscoveryProperties{" + "serverAddr='" + serverAddr + '\''
				+ ", endpoint='" + endpoint + '\'' + ", namespace='" + namespace + '\''
				+ ", watchDelay=" + watchDelay + ", logName='" + logName + '\''
				+ ", service='" + service + '\'' + ", weight=" + weight
				+ ", clusterName='" + clusterName + '\'' + ", group='" + group + '\''
				+ ", namingLoadCacheAtStart='" + namingLoadCacheAtStart + '\''
				+ ", metadata=" + metadata + ", registerEnabled=" + registerEnabled
				+ ", ip='" + ip + '\'' + ", networkInterface='" + networkInterface + '\''
				+ ", port=" + port + ", secure=" + secure + ", accessKey='" + accessKey
				+ '\'' + ", secretKey='" + secretKey + '\'' + ", heartBeatInterval="
				+ heartBeatInterval + ", heartBeatTimeout=" + heartBeatTimeout
				+ ", ipDeleteTimeout=" + ipDeleteTimeout + ", failFast=" + failFast + '}';
	}

	public void overrideFromEnv(Environment env) {

		if (StringUtils.isEmpty(this.getServerAddr())) {
			String serverAddr = env
					.resolvePlaceholders("${spring.cloud.nacos.discovery.server-addr:}");
			if (StringUtils.isEmpty(serverAddr)) {
				serverAddr = env.resolvePlaceholders(
						"${spring.cloud.nacos.server-addr:localhost:8848}");
			}
			this.setServerAddr(serverAddr);
		}
		if (StringUtils.isEmpty(this.getNamespace())) {
			this.setNamespace(env
					.resolvePlaceholders("${spring.cloud.nacos.discovery.namespace:}"));
		}
		if (StringUtils.isEmpty(this.getAccessKey())) {
			this.setAccessKey(env
					.resolvePlaceholders("${spring.cloud.nacos.discovery.access-key:}"));
		}
		if (StringUtils.isEmpty(this.getSecretKey())) {
			this.setSecretKey(env
					.resolvePlaceholders("${spring.cloud.nacos.discovery.secret-key:}"));
		}
		if (StringUtils.isEmpty(this.getLogName())) {
			this.setLogName(
					env.resolvePlaceholders("${spring.cloud.nacos.discovery.log-name:}"));
		}
		if (StringUtils.isEmpty(this.getClusterName())) {
			this.setClusterName(env.resolvePlaceholders(
					"${spring.cloud.nacos.discovery.cluster-name:}"));
		}
		if (StringUtils.isEmpty(this.getEndpoint())) {
			this.setEndpoint(
					env.resolvePlaceholders("${spring.cloud.nacos.discovery.endpoint:}"));
		}
		if (StringUtils.isEmpty(this.getGroup())) {
			this.setGroup(
					env.resolvePlaceholders("${spring.cloud.nacos.discovery.group:}"));
		}
		if (StringUtils.isEmpty(this.getUsername())) {
			this.setUsername(env.resolvePlaceholders("${spring.cloud.nacos.username:}"));
		}
		if (StringUtils.isEmpty(this.getPassword())) {
			this.setPassword(env.resolvePlaceholders("${spring.cloud.nacos.password:}"));
		}
	}

	public Properties getNacosProperties() {
		Properties properties = new Properties();
		properties.put(SERVER_ADDR, serverAddr);
		properties.put(USERNAME, Objects.toString(username, ""));
		properties.put(PASSWORD, Objects.toString(password, ""));
		properties.put(NAMESPACE, namespace);
		properties.put(UtilAndComs.NACOS_NAMING_LOG_NAME, logName);

		if (endpoint.contains(":")) {
			int index = endpoint.indexOf(":");
			properties.put(ENDPOINT, endpoint.substring(0, index));
			properties.put(ENDPOINT_PORT, endpoint.substring(index + 1));
		}
		else {
			properties.put(ENDPOINT, endpoint);
		}

		properties.put(ACCESS_KEY, accessKey);
		properties.put(SECRET_KEY, secretKey);
		properties.put(CLUSTER_NAME, clusterName);
		properties.put(NAMING_LOAD_CACHE_AT_START, namingLoadCacheAtStart);

		enrichNacosDiscoveryProperties(properties);
		return properties;
	}

	private void enrichNacosDiscoveryProperties(Properties nacosDiscoveryProperties) {
		Map<String, Object> properties = PropertySourcesUtils
				.getSubProperties((ConfigurableEnvironment) environment, PREFIX);
		properties.forEach((k, v) -> nacosDiscoveryProperties.putIfAbsent(resolveKey(k),
				String.valueOf(v)));
	}

	private String resolveKey(String key) {
		Matcher matcher = PATTERN.matcher(key);
		StringBuffer sb = new StringBuffer();
		while (matcher.find()) {
			matcher.appendReplacement(sb, matcher.group(1).toUpperCase());
		}
		matcher.appendTail(sb);
		return sb.toString();
	}

}<|MERGE_RESOLUTION|>--- conflicted
+++ resolved
@@ -165,11 +165,7 @@
 	private String networkInterface = "";
 
 	/**
-<<<<<<< HEAD
 	 * choose IPv4 or IPv6,if you don't set it will choose IPv4.
-=======
-	 * choose IPV4 or IPV6,if you don't set it will choose IPV4.
->>>>>>> 655b950d
 	 */
 	private String ipType = "IPv4";
 
@@ -259,19 +255,11 @@
 		if (StringUtils.isEmpty(ip)) {
 			// traversing network interfaces if didn't specify a interface
 			if (StringUtils.isEmpty(networkInterface)) {
-<<<<<<< HEAD
 				if ("IPv4".equalsIgnoreCase(ipType)) {
 					ip = inetUtils.findFirstNonLoopbackHostInfo().getIpAddress();
 				}
 				else if ("IPv6".equalsIgnoreCase(ipType)) {
 					ip = inetIPv6Utils.findFirstNonLoopbackHostInfo().getIpAddress();
-=======
-				if (ipType.equalsIgnoreCase("IPv4")) {
-					ip = inetUtils.findFirstNonLoopbackHostInfo().getIpAddress();
-				}
-				else if (ipType.equalsIgnoreCase("IPv6")) {
-					ip = inetIPUtils.findFirstNonLoopbackHostInfo().getIpAddress();
->>>>>>> 655b950d
 					int index = ip.indexOf('%');
 					ip = index > 0 ? ip.substring(0, index) : ip;
 					ip = "[" + ip + "]";
@@ -294,7 +282,7 @@
 					InetAddress currentAddress = inetAddress.nextElement();
 					if (currentAddress instanceof Inet4Address
 							|| currentAddress instanceof Inet6Address
-									&& !currentAddress.isLoopbackAddress()) {
+							&& !currentAddress.isLoopbackAddress()) {
 						ip = currentAddress.getHostAddress();
 						break;
 					}
@@ -348,13 +336,8 @@
 		this.logName = logName;
 	}
 
-<<<<<<< HEAD
 	public void setInetIPv6Utils(InetIPv6Utils inetIPv6Utils){
 		this.inetIPv6Utils = inetIPv6Utils;
-=======
-	public void setInetIPUtils(InetIPv6Utils inetIPUtils) {
-		this.inetIPUtils = inetIPUtils;
->>>>>>> 655b950d
 	}
 
 	public void setInetUtils(InetUtils inetUtils) {
