/*
 * Copyright 2013-2018 the original author or authors.
 *
 * Licensed under the Apache License, Version 2.0 (the "License");
 * you may not use this file except in compliance with the License.
 * You may obtain a copy of the License at
 *
 *      https://www.apache.org/licenses/LICENSE-2.0
 *
 * Unless required by applicable law or agreed to in writing, software
 * distributed under the License is distributed on an "AS IS" BASIS,
 * WITHOUT WARRANTIES OR CONDITIONS OF ANY KIND, either express or implied.
 * See the License for the specific language governing permissions and
 * limitations under the License.
 */

package com.alibaba.cloud.nacos;

import java.net.Inet4Address;
import java.net.InetAddress;
import java.net.NetworkInterface;
import java.util.Enumeration;
import java.util.HashMap;
import java.util.Map;
import java.util.Objects;
import java.util.Properties;
import java.util.regex.Matcher;
import java.util.regex.Pattern;

import javax.annotation.PostConstruct;

import com.alibaba.cloud.commons.lang.StringUtils;
import com.alibaba.cloud.nacos.event.NacosDiscoveryInfoChangedEvent;
import com.alibaba.nacos.api.naming.NamingService;
import com.alibaba.nacos.api.naming.PreservedMetadataKeys;
import com.alibaba.nacos.client.naming.utils.UtilAndComs;
import com.alibaba.spring.util.PropertySourcesUtils;
import org.slf4j.Logger;
import org.slf4j.LoggerFactory;

import org.springframework.beans.factory.annotation.Autowired;
import org.springframework.beans.factory.annotation.Value;
import org.springframework.boot.context.properties.ConfigurationProperties;
import org.springframework.cloud.commons.util.InetUtils;
import org.springframework.context.ApplicationEventPublisher;
import org.springframework.core.env.ConfigurableEnvironment;
import org.springframework.core.env.Environment;

import static com.alibaba.nacos.api.PropertyKeyConst.ACCESS_KEY;
import static com.alibaba.nacos.api.PropertyKeyConst.CLUSTER_NAME;
import static com.alibaba.nacos.api.PropertyKeyConst.ENDPOINT;
import static com.alibaba.nacos.api.PropertyKeyConst.ENDPOINT_PORT;
import static com.alibaba.nacos.api.PropertyKeyConst.NAMESPACE;
import static com.alibaba.nacos.api.PropertyKeyConst.NAMING_LOAD_CACHE_AT_START;
import static com.alibaba.nacos.api.PropertyKeyConst.PASSWORD;
import static com.alibaba.nacos.api.PropertyKeyConst.SECRET_KEY;
import static com.alibaba.nacos.api.PropertyKeyConst.SERVER_ADDR;
import static com.alibaba.nacos.api.PropertyKeyConst.USERNAME;

/**
 * @author dungu.zpf
 * @author xiaojing
 * @author <a href="mailto:mercyblitz@gmail.com">Mercy</a>
 * @author <a href="mailto:lyuzb@lyuzb.com">lyuzb</a>
 * @author <a href="mailto:78552423@qq.com">eshun</a>
 * @author freeman
 */
@ConfigurationProperties("spring.cloud.nacos.discovery")
public class NacosDiscoveryProperties {

	private static final Logger log = LoggerFactory
			.getLogger(NacosDiscoveryProperties.class);

	/**
	 * Prefix of {@link NacosDiscoveryProperties}.
	 */
	public static final String PREFIX = "spring.cloud.nacos.discovery";

	private static final Pattern PATTERN = Pattern.compile("-(\\w)");

	/**
	 * nacos discovery server address.
	 */
	private String serverAddr;

	/**
	 * the nacos authentication username.
	 */
	private String username;

	/**
	 * the nacos authentication password.
	 */
	private String password;

	/**
	 * the domain name of a service, through which the server address can be dynamically
	 * obtained.
	 */
	private String endpoint;

	/**
	 * namespace, separation registry of different environments.
	 */
	private String namespace;

	/**
	 * watch delay,duration to pull new service from nacos server.
	 */
	private long watchDelay = 30000;

	/**
	 * nacos naming log file name.
	 */
	private String logName;

	/**
	 * service name to registry.
	 */
	@Value("${spring.cloud.nacos.discovery.service:${spring.application.name:}}")
	private String service;

	/**
	 * weight for service instance, the larger the value, the larger the weight.
	 */
	private float weight = 1;

	/**
	 * cluster name for nacos .
	 */
	private String clusterName = "DEFAULT";

	/**
	 * group name for nacos.
	 */
	private String group = "DEFAULT_GROUP";

	/**
	 * naming load from local cache at application start. true is load.
	 */
	private String namingLoadCacheAtStart = "false";

	/**
	 * extra metadata to register.
	 */
	private Map<String, String> metadata = new HashMap<>();

	/**
	 * if you just want to subscribe, but don't want to register your service, set it to
	 * false.
	 */
	private boolean registerEnabled = true;

	/**
	 * The ip address your want to register for your service instance, needn't to set it
	 * if the auto detect ip works well.
	 */
	private String ip;

	/**
	 * which network interface's ip you want to register.
	 */
	private String networkInterface = "";

	/**
	 * The port your want to register for your service instance, needn't to set it if the
	 * auto detect port works well.
	 */
	private int port = -1;

	/**
	 * whether your service is a https service.
	 */
	private boolean secure = false;

	/**
	 * access key for namespace.
	 */
	private String accessKey;

	/**
	 * secret key for namespace.
	 */
	private String secretKey;

	/**
	 * Heart beat interval. Time unit: millisecond.
	 */
	private Integer heartBeatInterval;

	/**
	 * Heart beat timeout. Time unit: millisecond.
	 */
	private Integer heartBeatTimeout;

	/**
	 * Ip delete timeout. Time unit: millisecond.
	 */
	private Integer ipDeleteTimeout;

	/**
	 * If instance is enabled to accept request. The default value is true.
	 */
	private boolean instanceEnabled = true;

	/**
	 * If instance is ephemeral.The default value is true.
	 */
	private boolean ephemeral = true;

	/**
<<<<<<< HEAD
	 * Whether to enable nacos failure tolerance. If enabled, nacos will return cached
	 * values when exceptions occur.
	 */
	private boolean failureToleranceEnabled;
=======
	 * Throw exceptions during service registration if true, otherwise, log error
	 * (defaults to true).
	 */
	private boolean failFast = true;
>>>>>>> ebb13009

	@Autowired
	private InetUtils inetUtils;

	@Autowired
	private Environment environment;

	@Autowired
	private NacosServiceManager nacosServiceManager;

	@Autowired
	private ApplicationEventPublisher applicationEventPublisher;

	@PostConstruct
	public void init() throws Exception {

		metadata.put(PreservedMetadataKeys.REGISTER_SOURCE, "SPRING_CLOUD");
		if (secure) {
			metadata.put("secure", "true");
		}

		serverAddr = Objects.toString(serverAddr, "");
		if (serverAddr.endsWith("/")) {
			serverAddr = serverAddr.substring(0, serverAddr.length() - 1);
		}
		endpoint = Objects.toString(endpoint, "");
		namespace = Objects.toString(namespace, "");
		logName = Objects.toString(logName, "");

		if (StringUtils.isEmpty(ip)) {
			// traversing network interfaces if didn't specify a interface
			if (StringUtils.isEmpty(networkInterface)) {
				ip = inetUtils.findFirstNonLoopbackHostInfo().getIpAddress();
			}
			else {
				NetworkInterface netInterface = NetworkInterface
						.getByName(networkInterface);
				if (null == netInterface) {
					throw new IllegalArgumentException(
							"no such interface " + networkInterface);
				}

				Enumeration<InetAddress> inetAddress = netInterface.getInetAddresses();
				while (inetAddress.hasMoreElements()) {
					InetAddress currentAddress = inetAddress.nextElement();
					if (currentAddress instanceof Inet4Address
							&& !currentAddress.isLoopbackAddress()) {
						ip = currentAddress.getHostAddress();
						break;
					}
				}

				if (StringUtils.isEmpty(ip)) {
					throw new RuntimeException("cannot find available ip from"
							+ " network interface " + networkInterface);
				}

			}
		}

		this.overrideFromEnv(environment);
		if (nacosServiceManager.isNacosDiscoveryInfoChanged(this)) {
			applicationEventPublisher
					.publishEvent(new NacosDiscoveryInfoChangedEvent(this));
		}
	}

	/**
	 * recommend to use {@link NacosServiceManager#getNamingService(Properties)}.
	 * @return NamingService
	 */
	@Deprecated
	public NamingService namingServiceInstance() {
		return nacosServiceManager.getNamingService(this.getNacosProperties());
	}

	public String getEndpoint() {
		return endpoint;
	}

	public void setEndpoint(String endpoint) {
		this.endpoint = endpoint;
	}

	public String getNamespace() {
		return namespace;
	}

	public void setNamespace(String namespace) {
		this.namespace = namespace;
	}

	public String getLogName() {
		return logName;
	}

	public void setLogName(String logName) {
		this.logName = logName;
	}

	public void setInetUtils(InetUtils inetUtils) {
		this.inetUtils = inetUtils;
	}

	public float getWeight() {
		return weight;
	}

	public void setWeight(float weight) {
		this.weight = weight;
	}

	public String getClusterName() {
		return clusterName;
	}

	public void setClusterName(String clusterName) {
		this.clusterName = clusterName;
	}

	public String getService() {
		return service;
	}

	public void setService(String service) {
		this.service = service;
	}

	public boolean isRegisterEnabled() {
		return registerEnabled;
	}

	public void setRegisterEnabled(boolean registerEnabled) {
		this.registerEnabled = registerEnabled;
	}

	public String getIp() {
		return ip;
	}

	public void setIp(String ip) {
		this.ip = ip;
	}

	public String getNetworkInterface() {
		return networkInterface;
	}

	public void setNetworkInterface(String networkInterface) {
		this.networkInterface = networkInterface;
	}

	public int getPort() {
		return port;
	}

	public void setPort(int port) {
		this.port = port;
	}

	public boolean isSecure() {
		return secure;
	}

	public void setSecure(boolean secure) {
		this.secure = secure;
	}

	public Map<String, String> getMetadata() {
		return metadata;
	}

	public void setMetadata(Map<String, String> metadata) {
		this.metadata = metadata;
	}

	public String getServerAddr() {
		return serverAddr;
	}

	public void setServerAddr(String serverAddr) {
		this.serverAddr = serverAddr;
	}

	public String getAccessKey() {
		return accessKey;
	}

	public void setAccessKey(String accessKey) {
		this.accessKey = accessKey;
	}

	public String getSecretKey() {
		return secretKey;
	}

	public void setSecretKey(String secretKey) {
		this.secretKey = secretKey;
	}

	public Integer getHeartBeatInterval() {
		return heartBeatInterval;
	}

	public void setHeartBeatInterval(Integer heartBeatInterval) {
		this.heartBeatInterval = heartBeatInterval;
	}

	public Integer getHeartBeatTimeout() {
		return heartBeatTimeout;
	}

	public void setHeartBeatTimeout(Integer heartBeatTimeout) {
		this.heartBeatTimeout = heartBeatTimeout;
	}

	public Integer getIpDeleteTimeout() {
		return ipDeleteTimeout;
	}

	public void setIpDeleteTimeout(Integer ipDeleteTimeout) {
		this.ipDeleteTimeout = ipDeleteTimeout;
	}

	public String getNamingLoadCacheAtStart() {
		return namingLoadCacheAtStart;
	}

	public void setNamingLoadCacheAtStart(String namingLoadCacheAtStart) {
		this.namingLoadCacheAtStart = namingLoadCacheAtStart;
	}

	public long getWatchDelay() {
		return watchDelay;
	}

	public void setWatchDelay(long watchDelay) {
		this.watchDelay = watchDelay;
	}

	public String getGroup() {
		return group;
	}

	public void setGroup(String group) {
		this.group = group;
	}

	public String getUsername() {
		return username;
	}

	public void setUsername(String username) {
		this.username = username;
	}

	public String getPassword() {
		return password;
	}

	public void setPassword(String password) {
		this.password = password;
	}

	public boolean isInstanceEnabled() {
		return instanceEnabled;
	}

	public void setInstanceEnabled(boolean instanceEnabled) {
		this.instanceEnabled = instanceEnabled;
	}

	public boolean isEphemeral() {
		return ephemeral;
	}

	public void setEphemeral(boolean ephemeral) {
		this.ephemeral = ephemeral;
	}

<<<<<<< HEAD
	public boolean isFailureToleranceEnabled() {
		return failureToleranceEnabled;
	}

	public void setFailureToleranceEnabled(boolean failureToleranceEnabled) {
		this.failureToleranceEnabled = failureToleranceEnabled;
=======
	public boolean isFailFast() {
		return failFast;
	}

	public void setFailFast(boolean failFast) {
		this.failFast = failFast;
>>>>>>> ebb13009
	}

	@Override
	public boolean equals(Object o) {
		if (this == o) {
			return true;
		}
		if (o == null || getClass() != o.getClass()) {
			return false;
		}
		NacosDiscoveryProperties that = (NacosDiscoveryProperties) o;
		return watchDelay == that.watchDelay && Float.compare(that.weight, weight) == 0
				&& registerEnabled == that.registerEnabled && port == that.port
				&& secure == that.secure && instanceEnabled == that.instanceEnabled
				&& ephemeral == that.ephemeral
				&& failureToleranceEnabled == that.failureToleranceEnabled
				&& Objects.equals(serverAddr, that.serverAddr)
				&& Objects.equals(username, that.username)
				&& Objects.equals(password, that.password)
				&& Objects.equals(endpoint, that.endpoint)
				&& Objects.equals(namespace, that.namespace)
				&& Objects.equals(logName, that.logName)
				&& Objects.equals(service, that.service)
				&& Objects.equals(clusterName, that.clusterName)
				&& Objects.equals(group, that.group)
				&& Objects.equals(namingLoadCacheAtStart, that.namingLoadCacheAtStart)
				&& Objects.equals(metadata, that.metadata) && Objects.equals(ip, that.ip)
				&& Objects.equals(networkInterface, that.networkInterface)
				&& Objects.equals(accessKey, that.accessKey)
				&& Objects.equals(secretKey, that.secretKey)
				&& Objects.equals(heartBeatInterval, that.heartBeatInterval)
				&& Objects.equals(heartBeatTimeout, that.heartBeatTimeout)
				&& Objects.equals(failFast, that.failFast)
				&& Objects.equals(ipDeleteTimeout, that.ipDeleteTimeout);
	}

	@Override
	public int hashCode() {
		return Objects.hash(serverAddr, username, password, endpoint, namespace,
				watchDelay, logName, service, weight, clusterName, group,
<<<<<<< HEAD
				namingLoadCacheAtStart, metadata, registerEnabled, ip, networkInterface,
				port, secure, accessKey, secretKey, heartBeatInterval, heartBeatTimeout,
				ipDeleteTimeout, instanceEnabled, ephemeral, failureToleranceEnabled);
=======
				namingLoadCacheAtStart, registerEnabled, ip, networkInterface, port,
				secure, accessKey, secretKey, heartBeatInterval, heartBeatTimeout,
				ipDeleteTimeout, instanceEnabled, ephemeral, failFast);
>>>>>>> ebb13009
	}

	@Override
	public String toString() {
		return "NacosDiscoveryProperties{" + "serverAddr='" + serverAddr + '\''
				+ ", username='" + username + '\'' + ", password='" + password + '\''
				+ ", endpoint='" + endpoint + '\'' + ", namespace='" + namespace + '\''
				+ ", watchDelay=" + watchDelay + ", logName='" + logName + '\''
				+ ", service='" + service + '\'' + ", weight=" + weight
				+ ", clusterName='" + clusterName + '\'' + ", group='" + group + '\''
				+ ", namingLoadCacheAtStart='" + namingLoadCacheAtStart + '\''
				+ ", metadata=" + metadata + ", registerEnabled=" + registerEnabled
				+ ", ip='" + ip + '\'' + ", networkInterface='" + networkInterface + '\''
				+ ", port=" + port + ", secure=" + secure + ", accessKey='" + accessKey
				+ '\'' + ", secretKey='" + secretKey + '\'' + ", heartBeatInterval="
				+ heartBeatInterval + ", heartBeatTimeout=" + heartBeatTimeout
<<<<<<< HEAD
				+ ", ipDeleteTimeout=" + ipDeleteTimeout + ", instanceEnabled="
				+ instanceEnabled + ", ephemeral=" + ephemeral
				+ ", failureToleranceEnabled=" + failureToleranceEnabled + '}';
=======
				+ ", ipDeleteTimeout=" + ipDeleteTimeout + ", failFast=" + failFast + '}';
>>>>>>> ebb13009
	}

	public void overrideFromEnv(Environment env) {

		if (StringUtils.isEmpty(this.getServerAddr())) {
			String serverAddr = env
					.resolvePlaceholders("${spring.cloud.nacos.discovery.server-addr:}");
			if (StringUtils.isEmpty(serverAddr)) {
				serverAddr = env.resolvePlaceholders(
						"${spring.cloud.nacos.server-addr:localhost:8848}");
			}
			this.setServerAddr(serverAddr);
		}
		if (StringUtils.isEmpty(this.getNamespace())) {
			this.setNamespace(env
					.resolvePlaceholders("${spring.cloud.nacos.discovery.namespace:}"));
		}
		if (StringUtils.isEmpty(this.getAccessKey())) {
			this.setAccessKey(env
					.resolvePlaceholders("${spring.cloud.nacos.discovery.access-key:}"));
		}
		if (StringUtils.isEmpty(this.getSecretKey())) {
			this.setSecretKey(env
					.resolvePlaceholders("${spring.cloud.nacos.discovery.secret-key:}"));
		}
		if (StringUtils.isEmpty(this.getLogName())) {
			this.setLogName(
					env.resolvePlaceholders("${spring.cloud.nacos.discovery.log-name:}"));
		}
		if (StringUtils.isEmpty(this.getClusterName())) {
			this.setClusterName(env.resolvePlaceholders(
					"${spring.cloud.nacos.discovery.cluster-name:}"));
		}
		if (StringUtils.isEmpty(this.getEndpoint())) {
			this.setEndpoint(
					env.resolvePlaceholders("${spring.cloud.nacos.discovery.endpoint:}"));
		}
		if (StringUtils.isEmpty(this.getGroup())) {
			this.setGroup(
					env.resolvePlaceholders("${spring.cloud.nacos.discovery.group:}"));
		}
		if (StringUtils.isEmpty(this.getUsername())) {
			this.setUsername(env.resolvePlaceholders("${spring.cloud.nacos.username:}"));
		}
		if (StringUtils.isEmpty(this.getPassword())) {
			this.setPassword(env.resolvePlaceholders("${spring.cloud.nacos.password:}"));
		}
	}

	public Properties getNacosProperties() {
		Properties properties = new Properties();
		properties.put(SERVER_ADDR, serverAddr);
		properties.put(USERNAME, Objects.toString(username, ""));
		properties.put(PASSWORD, Objects.toString(password, ""));
		properties.put(NAMESPACE, namespace);
		properties.put(UtilAndComs.NACOS_NAMING_LOG_NAME, logName);

		if (endpoint.contains(":")) {
			int index = endpoint.indexOf(":");
			properties.put(ENDPOINT, endpoint.substring(0, index));
			properties.put(ENDPOINT_PORT, endpoint.substring(index + 1));
		}
		else {
			properties.put(ENDPOINT, endpoint);
		}

		properties.put(ACCESS_KEY, accessKey);
		properties.put(SECRET_KEY, secretKey);
		properties.put(CLUSTER_NAME, clusterName);
		properties.put(NAMING_LOAD_CACHE_AT_START, namingLoadCacheAtStart);

		enrichNacosDiscoveryProperties(properties);
		return properties;
	}

	private void enrichNacosDiscoveryProperties(Properties nacosDiscoveryProperties) {
		Map<String, Object> properties = PropertySourcesUtils
				.getSubProperties((ConfigurableEnvironment) environment, PREFIX);
		properties.forEach((k, v) -> nacosDiscoveryProperties.putIfAbsent(resolveKey(k),
				String.valueOf(v)));
	}

	private String resolveKey(String key) {
		Matcher matcher = PATTERN.matcher(key);
		StringBuffer sb = new StringBuffer();
		while (matcher.find()) {
			matcher.appendReplacement(sb, matcher.group(1).toUpperCase());
		}
		matcher.appendTail(sb);
		return sb.toString();
	}

}<|MERGE_RESOLUTION|>--- conflicted
+++ resolved
@@ -209,17 +209,16 @@
 	private boolean ephemeral = true;
 
 	/**
-<<<<<<< HEAD
 	 * Whether to enable nacos failure tolerance. If enabled, nacos will return cached
 	 * values when exceptions occur.
 	 */
 	private boolean failureToleranceEnabled;
-=======
+
+	/**
 	 * Throw exceptions during service registration if true, otherwise, log error
 	 * (defaults to true).
 	 */
 	private boolean failFast = true;
->>>>>>> ebb13009
 
 	@Autowired
 	private InetUtils inetUtils;
@@ -500,21 +499,20 @@
 		this.ephemeral = ephemeral;
 	}
 
-<<<<<<< HEAD
 	public boolean isFailureToleranceEnabled() {
 		return failureToleranceEnabled;
 	}
 
 	public void setFailureToleranceEnabled(boolean failureToleranceEnabled) {
 		this.failureToleranceEnabled = failureToleranceEnabled;
-=======
+	}
+
 	public boolean isFailFast() {
 		return failFast;
 	}
 
 	public void setFailFast(boolean failFast) {
 		this.failFast = failFast;
->>>>>>> ebb13009
 	}
 
 	@Override
@@ -555,15 +553,9 @@
 	public int hashCode() {
 		return Objects.hash(serverAddr, username, password, endpoint, namespace,
 				watchDelay, logName, service, weight, clusterName, group,
-<<<<<<< HEAD
 				namingLoadCacheAtStart, metadata, registerEnabled, ip, networkInterface,
 				port, secure, accessKey, secretKey, heartBeatInterval, heartBeatTimeout,
-				ipDeleteTimeout, instanceEnabled, ephemeral, failureToleranceEnabled);
-=======
-				namingLoadCacheAtStart, registerEnabled, ip, networkInterface, port,
-				secure, accessKey, secretKey, heartBeatInterval, heartBeatTimeout,
-				ipDeleteTimeout, instanceEnabled, ephemeral, failFast);
->>>>>>> ebb13009
+				ipDeleteTimeout, instanceEnabled, ephemeral, failureToleranceEnabled, failFast);
 	}
 
 	@Override
@@ -580,13 +572,10 @@
 				+ ", port=" + port + ", secure=" + secure + ", accessKey='" + accessKey
 				+ '\'' + ", secretKey='" + secretKey + '\'' + ", heartBeatInterval="
 				+ heartBeatInterval + ", heartBeatTimeout=" + heartBeatTimeout
-<<<<<<< HEAD
 				+ ", ipDeleteTimeout=" + ipDeleteTimeout + ", instanceEnabled="
 				+ instanceEnabled + ", ephemeral=" + ephemeral
 				+ ", failureToleranceEnabled=" + failureToleranceEnabled + '}';
-=======
 				+ ", ipDeleteTimeout=" + ipDeleteTimeout + ", failFast=" + failFast + '}';
->>>>>>> ebb13009
 	}
 
 	public void overrideFromEnv(Environment env) {
