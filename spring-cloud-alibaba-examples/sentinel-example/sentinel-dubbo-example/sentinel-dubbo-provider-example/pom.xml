<?xml version="1.0" encoding="UTF-8"?>
<project xmlns="http://maven.apache.org/POM/4.0.0" xmlns:xsi="http://www.w3.org/2001/XMLSchema-instance"
         xsi:schemaLocation="http://maven.apache.org/POM/4.0.0 https://maven.apache.org/xsd/maven-4.0.0.xsd">

    <parent>
        <groupId>com.alibaba.cloud</groupId>
        <artifactId>spring-cloud-alibaba-examples</artifactId>
        <version>${revision}</version>
        <relativePath>../../../pom.xml</relativePath>
    </parent>
    <modelVersion>4.0.0</modelVersion>

    <artifactId>sentinel-dubbo-provider-example</artifactId>
    <name>Spring Cloud Starter Alibaba Sentinel x Dubbo - Provider Example</name>
    <description>Example demonstrating how to use sentinel with dubbo</description>
    <packaging>jar</packaging>


    <dependencies>

        <dependency>
            <groupId>org.springframework.boot</groupId>
            <artifactId>spring-boot-starter</artifactId>
        </dependency>

        <dependency>
            <groupId>com.alibaba.cloud</groupId>
            <artifactId>spring-cloud-starter-alibaba-sentinel</artifactId>
        </dependency>

        <dependency>
            <groupId>com.alibaba.cloud</groupId>
            <artifactId>sentinel-dubbo-api</artifactId>
<<<<<<< HEAD
            <version>${revision}</version>
        </dependency>

        <dependency>
            <groupId>com.alibaba.csp</groupId>
            <artifactId>sentinel-apache-dubbo-adapter</artifactId>
        </dependency>

        <dependency>
=======
            <version>${project.version}</version>
        </dependency>

        <dependency>
            <groupId>com.alibaba.csp</groupId>
            <artifactId>sentinel-apache-dubbo-adapter</artifactId>
        </dependency>

        <dependency>
>>>>>>> ca9048b2
            <groupId>org.apache.dubbo</groupId>
            <artifactId>dubbo-spring-boot-starter</artifactId>
        </dependency>

        <dependency>
            <groupId>org.apache.dubbo</groupId>
            <artifactId>dubbo</artifactId>
        </dependency>
    </dependencies>

    <build>
        <plugins>
            <plugin>
                <groupId>org.springframework.boot</groupId>
                <artifactId>spring-boot-maven-plugin</artifactId>
            </plugin>
            <plugin>
                <groupId>org.apache.maven.plugins</groupId>
                <artifactId>maven-deploy-plugin</artifactId>
                <version>${maven-deploy-plugin.version}</version>
                <configuration>
                    <skip>true</skip>
                </configuration>
            </plugin>
        </plugins>
    </build>

</project><|MERGE_RESOLUTION|>--- conflicted
+++ resolved
@@ -31,17 +31,6 @@
         <dependency>
             <groupId>com.alibaba.cloud</groupId>
             <artifactId>sentinel-dubbo-api</artifactId>
-<<<<<<< HEAD
-            <version>${revision}</version>
-        </dependency>
-
-        <dependency>
-            <groupId>com.alibaba.csp</groupId>
-            <artifactId>sentinel-apache-dubbo-adapter</artifactId>
-        </dependency>
-
-        <dependency>
-=======
             <version>${project.version}</version>
         </dependency>
 
@@ -51,7 +40,6 @@
         </dependency>
 
         <dependency>
->>>>>>> ca9048b2
             <groupId>org.apache.dubbo</groupId>
             <artifactId>dubbo-spring-boot-starter</artifactId>
         </dependency>
