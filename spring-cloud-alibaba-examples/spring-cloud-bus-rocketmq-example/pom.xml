--- conflicted
+++ resolved
@@ -13,12 +13,7 @@
     <artifactId>spring-cloud-bus-rocketmq-example</artifactId>
     <name>Spring Cloud Starter Bus Alibaba RocketMQ Example</name>
     <description>Example demonstrating how to use Spring Cloud Bus RocketMQ</description>
-<<<<<<< HEAD
-      <packaging>jar</packaging>
-
-=======
     <packaging>jar</packaging>
->>>>>>> 4190fbba
 
     <dependencies>
 
