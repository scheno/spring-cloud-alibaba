--- conflicted
+++ resolved
@@ -16,22 +16,13 @@
 	<properties>
 		<mysql.version>8.0.28</mysql.version>
 		<druid.version>1.1.10</druid.version>
-<<<<<<< HEAD
-		<mybatis.version>3.0.1</mybatis.version>
-=======
 		<mybatis.version>3.0.0</mybatis.version>
->>>>>>> 714eeccb
 	</properties>
 
 	<dependencies>
 		<dependency>
 			<groupId>org.springframework.boot</groupId>
 			<artifactId>spring-boot-starter-web</artifactId>
-		</dependency>
-
-		<dependency>
-			<groupId>org.springframework.cloud</groupId>
-			<artifactId>spring-cloud-starter-bootstrap</artifactId>
 		</dependency>
 
 		<dependency>
