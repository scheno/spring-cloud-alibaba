<?xml version="1.0" encoding="UTF-8"?>
<project xmlns="http://maven.apache.org/POM/4.0.0" xmlns:xsi="http://www.w3.org/2001/XMLSchema-instance"
         xsi:schemaLocation="http://maven.apache.org/POM/4.0.0 https://maven.apache.org/xsd/maven-4.0.0.xsd">

    <parent>
        <groupId>com.alibaba.cloud</groupId>
        <artifactId>nacos-discovery-example</artifactId>
        <version>${revision}</version>
    </parent>
    <modelVersion>4.0.0</modelVersion>

    <artifactId>nacos-discovery-provider-example</artifactId>
    <name>Spring Cloud Starter Alibaba Nacos Discovery Provider Example</name>
    <description>Example demonstrating how to use nacos discovery</description>
    <packaging>jar</packaging>
<<<<<<< HEAD
=======

>>>>>>> 4190fbba

    <dependencies>
        <dependency>
            <groupId>org.springframework.boot</groupId>
            <artifactId>spring-boot-starter-web</artifactId>
        </dependency>
        <dependency>
            <groupId>com.alibaba.cloud</groupId>
            <artifactId>spring-cloud-starter-alibaba-nacos-discovery</artifactId>
        </dependency>

        <dependency>
            <groupId>org.springframework.boot</groupId>
            <artifactId>spring-boot-starter-actuator</artifactId>
        </dependency>
    </dependencies>

    <build>
        <plugins>
            <plugin>
                <groupId>org.springframework.boot</groupId>
                <artifactId>spring-boot-maven-plugin</artifactId>
            </plugin>
            <plugin>
                <groupId>org.apache.maven.plugins</groupId>
                <artifactId>maven-deploy-plugin</artifactId>
                <version>${maven-deploy-plugin.version}</version>
                <configuration>
                    <skip>true</skip>
                </configuration>
            </plugin>
        </plugins>
    </build>

</project><|MERGE_RESOLUTION|>--- conflicted
+++ resolved
@@ -9,14 +9,12 @@
     </parent>
     <modelVersion>4.0.0</modelVersion>
 
+
     <artifactId>nacos-discovery-provider-example</artifactId>
     <name>Spring Cloud Starter Alibaba Nacos Discovery Provider Example</name>
     <description>Example demonstrating how to use nacos discovery</description>
     <packaging>jar</packaging>
-<<<<<<< HEAD
-=======
 
->>>>>>> 4190fbba
 
     <dependencies>
         <dependency>
