--- conflicted
+++ resolved
@@ -1,4 +1,3 @@
-<<<<<<< HEAD
 /*
  * Copyright 2013-2018 the original author or authors.
  *
@@ -78,7 +77,11 @@
 
 		@GetMapping("/divide")
 		public String divide(@RequestParam Integer a, @RequestParam Integer b) {
-			return String.valueOf(a / b);
+			if(b == 0) {
+				return String.valueOf(0);
+			} else {
+				return String.valueOf(a / b);
+			}
 		}
 
 		@GetMapping("/zone")
@@ -89,86 +92,4 @@
 
 	}
 
-}
-=======
-/*
- * Copyright 2013-2018 the original author or authors.
- *
- * Licensed under the Apache License, Version 2.0 (the "License");
- * you may not use this file except in compliance with the License.
- * You may obtain a copy of the License at
- *
- *      https://www.apache.org/licenses/LICENSE-2.0
- *
- * Unless required by applicable law or agreed to in writing, software
- * distributed under the License is distributed on an "AS IS" BASIS,
- * WITHOUT WARRANTIES OR CONDITIONS OF ANY KIND, either express or implied.
- * See the License for the specific language governing permissions and
- * limitations under the License.
- */
-
-package com.alibaba.cloud.examples;
-
-import org.springframework.boot.SpringApplication;
-import org.springframework.boot.autoconfigure.SpringBootApplication;
-import org.springframework.cloud.client.discovery.EnableDiscoveryClient;
-import org.springframework.http.HttpStatus;
-import org.springframework.http.ResponseEntity;
-import org.springframework.web.bind.annotation.GetMapping;
-import org.springframework.web.bind.annotation.PathVariable;
-import org.springframework.web.bind.annotation.RequestParam;
-import org.springframework.web.bind.annotation.RestController;
-
-/**
- * @author xiaojing
- */
-@EnableDiscoveryClient
-@SpringBootApplication
-public class ProviderApplication {
-
-	public static void main(String[] args) {
-		SpringApplication.run(ProviderApplication.class, args);
-	}
-
-	@RestController
-	class EchoController {
-
-		@GetMapping("/")
-		public ResponseEntity index() {
-			return new ResponseEntity("index error", HttpStatus.INTERNAL_SERVER_ERROR);
-		}
-
-		@GetMapping("/test")
-		public ResponseEntity test() {
-			return new ResponseEntity("error", HttpStatus.INTERNAL_SERVER_ERROR);
-		}
-
-		@GetMapping("/sleep")
-		public String sleep() {
-			try {
-				Thread.sleep(1000L);
-			}
-			catch (InterruptedException e) {
-				e.printStackTrace();
-			}
-			return "ok";
-		}
-
-		@GetMapping("/echo/{string}")
-		public String echo(@PathVariable String string) {
-			return "hello Nacos Discovery " + string;
-		}
-
-		@GetMapping("/divide")
-		public String divide(@RequestParam Integer a, @RequestParam Integer b) {
-			if(b == 0) {
-				return String.valueOf(0);
-			} else {
-				return String.valueOf(a / b);
-			}
-		}
-
-	}
-
-}
->>>>>>> ebb13009
+}