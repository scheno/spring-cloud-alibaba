<?xml version="1.0" encoding="UTF-8"?>
<project xmlns="http://maven.apache.org/POM/4.0.0" xmlns:xsi="http://www.w3.org/2001/XMLSchema-instance"
         xsi:schemaLocation="http://maven.apache.org/POM/4.0.0 https://maven.apache.org/xsd/maven-4.0.0.xsd">

    <parent>
        <groupId>com.alibaba.cloud</groupId>
        <artifactId>spring-cloud-alibaba-examples</artifactId>
        <version>${revision}</version>
        <relativePath>../../pom.xml</relativePath>
    </parent>
    <modelVersion>4.0.0</modelVersion>

    <artifactId>nacos-discovery-example</artifactId>
    <name>Spring Cloud Starter Alibaba Nacos Discovery Examples</name>
    <description>Example demonstrating how to use nacos discovery</description>
    <packaging>pom</packaging>
<<<<<<< HEAD
=======

>>>>>>> 4190fbba

    <modules>
        <module>nacos-discovery-consumer-example</module>
        <module>nacos-discovery-consumer-sclb-example</module>
        <module>nacos-reactivediscovery-consumer-example</module>
        <module>nacos-discovery-provider-example</module>
        <module>nacos-discovery-spring-cloud-config-server-example</module>
        <module>nacos-discovery-spring-cloud-config-client-example</module>
    </modules>
</project><|MERGE_RESOLUTION|>--- conflicted
+++ resolved
@@ -14,15 +14,10 @@
     <name>Spring Cloud Starter Alibaba Nacos Discovery Examples</name>
     <description>Example demonstrating how to use nacos discovery</description>
     <packaging>pom</packaging>
-<<<<<<< HEAD
-=======
 
->>>>>>> 4190fbba
 
     <modules>
         <module>nacos-discovery-consumer-example</module>
-        <module>nacos-discovery-consumer-sclb-example</module>
-        <module>nacos-reactivediscovery-consumer-example</module>
         <module>nacos-discovery-provider-example</module>
         <module>nacos-discovery-spring-cloud-config-server-example</module>
         <module>nacos-discovery-spring-cloud-config-client-example</module>
