--- conflicted
+++ resolved
@@ -9,14 +9,12 @@
     </parent>
     <modelVersion>4.0.0</modelVersion>
 
+
     <artifactId>nacos-gateway-discovery-example</artifactId>
     <name>Spring Cloud Starter Alibaba Nacos Discovery x Gateway Example</name>
     <description>Example demonstrating how to use gateway with nacos</description>
     <packaging>jar</packaging>
-<<<<<<< HEAD
-=======
 
->>>>>>> 4190fbba
 
     <dependencies>
         <dependency>
